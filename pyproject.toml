--- conflicted
+++ resolved
@@ -426,7 +426,6 @@
 py-version = "3.10"
 enable = ["I"]
 disable = [
-<<<<<<< HEAD
   # Error
   "assignment-from-no-return",
 
@@ -498,78 +497,6 @@
   "locally-disabled",
   "suppressed-message",
 ]
-=======
-    # Error
-    "assignment-from-no-return",
-
-    # Warning
-    "arguments-differ",
-    "arguments-out-of-order",
-    "expression-not-assigned",
-    "fixme",
-    "global-statement",
-    "non-parent-init-called",
-    "redefined-builtin",
-    "redefined-outer-name",
-    "super-init-not-called",
-    "unbalanced-tuple-unpacking",
-    "unnecessary-lambda",
-    "unspecified-encoding",
-    "unused-argument",
-    "unused-variable",
-
-    # Refactor
-    "cyclic-import",
-    "duplicate-code",
-    "inconsistent-return-statements",
-    "too-few-public-methods",
-
-    # Convention
-    "missing-class-docstring",
-    "missing-function-docstring",
-    "missing-module-docstring",
-    "too-many-lines",
-
-    # Intentionally turned off
-    # error
-    "class-variable-slots-conflict",
-    "invalid-unary-operand-type",
-    "no-member",
-    "no-name-in-module",
-    "not-an-iterable",
-    "too-many-function-args",
-    "unexpected-keyword-arg",
-    # warning
-    "broad-except",
-    "pointless-statement",
-    "protected-access",
-    "undefined-loop-variable",
-    "unused-import",
-    # refactor
-    "comparison-with-itself",
-    "too-many-arguments",
-    "too-many-boolean-expressions",
-    "too-many-branches",
-    "too-many-instance-attributes",
-    "too-many-locals",
-    "too-many-nested-blocks",
-    "too-many-public-methods",
-    "too-many-return-statements",
-    "too-many-statements",
-    # convention
-    "import-outside-toplevel",
-    "invalid-name",
-    "line-too-long",
-    "singleton-comparison",
-    "single-string-used-for-slots",
-    "unidiomatic-typecheck",
-    "unnecessary-dunder-call",
-    "wrong-import-order",
-    "wrong-import-position",
-    # informative
-    "locally-disabled",
-    "suppressed-message",
-]
 
 [tool.pixi.project]
 channels = ["conda-forge", "nodefaults"]
@@ -594,5 +521,4 @@
     "--all-files",
 ], depends-on = [
     "post-install",
-] }
->>>>>>> ecfc8e50
+] }