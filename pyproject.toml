--- conflicted
+++ resolved
@@ -91,17 +91,10 @@
     "PIE",  # flake8-pie
     "RUF",  # ruff-specific rules
 ]
-<<<<<<< HEAD
-=======
 ignore = [
     "D203",  # 1 blank line required before class docstring (Note: conflicts with D211, which is preferred)
     "SIM105",  # Use contextlib.suppress(...) instead of try-except-pass (Note: try-except-pass is much faster)
 ]
-exclude = [
-    "versioneer.py",
-    "graphblas/_version.py",
-]
->>>>>>> 501fe6f2
 [tool.ruff.per-file-ignores]
 "graphblas/core/operator.py" = ["S102"]
 "graphblas/tests/*py" = ["S101", "T201"]
@@ -113,11 +106,7 @@
 # To run a single check, do: pylint graphblas --disable E,W,R,C,I --enable assignment-from-no-return
 max-line-length = 100
 py-version = "3.8"
-<<<<<<< HEAD
-=======
-ignore-paths = ["graphblas/_version.py", "versioneer.py"]
 enable = ["I"]
->>>>>>> 501fe6f2
 disable = [
     # Error
     "assignment-from-no-return",
