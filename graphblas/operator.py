import inspect
import itertools
import re
from collections.abc import Mapping
from functools import lru_cache, reduce
from operator import getitem, mul
from types import FunctionType, ModuleType

import numba
import numpy as np

from . import config, ffi, lib
from .dtypes import (
    BOOL,
    FP32,
    FP64,
    INT8,
    INT16,
    INT32,
    INT64,
    UINT8,
    UINT16,
    UINT32,
    UINT64,
    _sample_values,
    _supports_complex,
    lookup_dtype,
    unify,
)
from .exceptions import UdfParseError, check_status_carg
from .expr import InfixExprBase
from .utils import libget, output_type

if _supports_complex:
    from .dtypes import FC32, FC64

_STANDARD_OPERATOR_NAMES = set()

from . import binary, monoid, op, semiring, unary, select  # noqa isort:skip

ffi_new = ffi.new
UNKNOWN_OPCLASS = "UnknownOpClass"


def _hasop(module, name):
    return name in module.__dict__ or name in module._delayed


class OpPath:
    def __init__(self, parent, name):
        self._parent = parent
        self._name = name
        self._delayed = {}
        self._delayed_commutes_to = {}

    def __getattr__(self, key):
        if key in self._delayed:
            func, kwargs = self._delayed.pop(key)
            return func(**kwargs)
        self.__getattribute__(key)  # raises


def _call_op(op, left, right=None, thunk=None, **kwargs):
    if right is None and thunk is None:
        if isinstance(left, InfixExprBase):
            # op(A & B), op(A | B), op(A @ B)
            return getattr(left.left, left.method_name)(left.right, op, **kwargs)
        if find_opclass(op)[1] == "Semiring":
            raise TypeError(
                f"Bad type when calling {op!r}.  Got type: {type(left)}.\n"
                f"Expected an infix expression, such as: {op!r}(A @ B)"
            )
        raise TypeError(
            f"Bad type when calling {op!r}.  Got type: {type(left)}.\n"
            "Expected an infix expression or an apply with a Vector or Matrix and a scalar:\n"
            f"    - {op!r}(A & B)\n"
            f"    - {op!r}(A, 1)\n"
            f"    - {op!r}(1, A)"
        )

    # op(A, 1) -> apply (or select if thunk provided)
    from .matrix import Matrix, TransposedMatrix
    from .vector import Vector

    if output_type(left) in {Vector, Matrix, TransposedMatrix}:
        if thunk is not None:
            return left.select(op, thunk=thunk, **kwargs)
        else:
            return left.apply(op, right=right, **kwargs)
    elif output_type(right) in {Vector, Matrix, TransposedMatrix}:
        return right.apply(op, left=left, **kwargs)
    raise TypeError(
        f"Bad types when calling {op!r}.  Got types: {type(left)}, {type(right)}.\n"
        "Expected an infix expression or an apply with a Vector or Matrix and a scalar:\n"
        f"    - {op!r}(A & B)\n"
        f"    - {op!r}(A, 1)\n"
        f"    - {op!r}(1, A)"
    )


_udt_mask_cache = {}


def _udt_mask(dtype):
    """Create mask to determine which bytes of UDTs to use for equality check"""
    if dtype in _udt_mask_cache:
        return _udt_mask_cache[dtype]
    if dtype.subdtype is not None:
        mask = _udt_mask(dtype.subdtype[0])
        N = reduce(mul, dtype.subdtype[1])
        rv = np.concatenate([mask] * N)
    elif dtype.names is not None:
        prev_offset = mask = None
        masks = []
        for name in dtype.names:
            dtype2, offset = dtype.fields[name]
            if mask is not None:
                masks.append(np.pad(mask, (0, offset - prev_offset - mask.size)))
            mask = _udt_mask(dtype2)
            prev_offset = offset
        masks.append(np.pad(mask, (0, dtype.itemsize - prev_offset - mask.size)))
        rv = np.concatenate(masks)
    else:
        rv = np.ones(dtype.itemsize, dtype=bool)
    # assert rv.size == dtype.itemsize
    _udt_mask_cache[dtype] = rv
    return rv


class TypedOpBase:
    __slots__ = (
        "parent",
        "name",
        "type",
        "return_type",
        "gb_obj",
        "gb_name",
        "_type2",
        "__weakref__",
    )

    def __init__(self, parent, name, type_, return_type, gb_obj, gb_name, dtype2=None):
        self.parent = parent
        self.name = name
        self.type = type_
        self.return_type = return_type
        self.gb_obj = gb_obj
        self.gb_name = gb_name
        self._type2 = dtype2

    def __repr__(self):
        classname = self.opclass.lower()
        if classname.endswith("op"):
            classname = classname[:-2]
        dtype2 = "" if self._type2 is None else f", {self._type2.name}"
        return f"{classname}.{self.name}[{self.type.name}{dtype2}]"

    @property
    def _carg(self):
        return self.gb_obj

    @property
    def is_positional(self):
        return self.parent.is_positional

    def __reduce__(self):
        if self._type2 is None or self.type == self._type2:
            return (getitem, (self.parent, self.type))
        else:
            return (getitem, (self.parent, (self.type, self._type2)))


class TypedBuiltinUnaryOp(TypedOpBase):
    __slots__ = ()
    opclass = "UnaryOp"

    def __call__(self, val):
        from .matrix import Matrix, TransposedMatrix
        from .vector import Vector

        if output_type(val) in {Vector, Matrix, TransposedMatrix}:
            return val.apply(self)
        raise TypeError(
            f"Bad type when calling {self!r}.\n"
            "    - Expected type: Vector, Matrix, TransposedMatrix.\n"
            f"    - Got: {type(val)}.\n"
            "Calling a UnaryOp is syntactic sugar for calling apply.  "
            f"For example, `A.apply({self!r})` is the same as `{self!r}(A)`."
        )


class TypedBuiltinSelectOp(TypedOpBase):
    __slots__ = ()
    opclass = "SelectOp"

    def __call__(self, val, thunk=None):
        if thunk is None:
            thunk = False  # most basic form of 0 when unifying dtypes
        return _call_op(self, val, thunk=thunk)


class TypedBuiltinBinaryOp(TypedOpBase):
    __slots__ = ()
    opclass = "BinaryOp"

    def __call__(
        self, left, right=None, *, require_monoid=None, left_default=None, right_default=None
    ):
        if left_default is not None or right_default is not None:
            if (
                left_default is None
                or right_default is None
                or require_monoid is not None
                or right is not None
                or not isinstance(left, InfixExprBase)
                or left.method_name != "ewise_add"
            ):
                raise TypeError(
                    "Specifying `left_default` or `right_default` keyword arguments implies "
                    "performing `ewise_union` operation with infix notation.\n"
                    "There is only one valid way to do this:\n\n"
                    f">>> {self}(x | y, left_default=0, right_default=0)\n\nwhere x and y "
                    "are Vectors or Matrices, and left_default and right_default are scalars."
                )
            return left.left.ewise_union(left.right, self, left_default, right_default)
        if require_monoid is not None:
            if right is not None:
                raise TypeError(
                    f"Bad keyword argument `require_monoid=` when calling {self!r}.\n"
                    "require_monoid keyword may only be used when performing an ewise_add.\n"
                    f"For example: {self!r}(A | B, require_monoid=False)."
                )
            return _call_op(self, left, require_monoid=require_monoid)
        return _call_op(self, left, right)

    @property
    def monoid(self):
        rv = getattr(monoid, self.name, None)
        if rv is not None and self.type in rv._typed_ops:
            return rv[self.type]

    @property
    def commutes_to(self):
        commutes_to = self.parent.commutes_to
        if commutes_to is not None and (self.type in commutes_to._typed_ops or self.type._is_udt):
            return commutes_to[self.type]

    @property
    def _semiring_commutes_to(self):
        commutes_to = self.parent._semiring_commutes_to
        if commutes_to is not None and (self.type in commutes_to._typed_ops or self.type._is_udt):
            return commutes_to[self.type]

    @property
    def is_commutative(self):
        return self.commutes_to is self

    @property
    def type2(self):
        return self.type if self._type2 is None else self._type2


class TypedBuiltinMonoid(TypedOpBase):
    __slots__ = "_identity"
    opclass = "Monoid"
    is_commutative = True

    def __init__(self, parent, name, type_, return_type, gb_obj, gb_name):
        super().__init__(parent, name, type_, return_type, gb_obj, gb_name)
        self._identity = None

    def __call__(self, left, right=None, *, left_default=None, right_default=None):
        if left_default is not None or right_default is not None:
            if (
                left_default is None
                or right_default is None
                or right is not None
                or not isinstance(left, InfixExprBase)
                or left.method_name != "ewise_add"
            ):
                raise TypeError(
                    "Specifying `left_default` or `right_default` keyword arguments implies "
                    "performing `ewise_union` operation with infix notation.\n"
                    "There is only one valid way to do this:\n\n"
                    f">>> {self}(x | y, left_default=0, right_default=0)\n\nwhere x and y "
                    "are Vectors or Matrices, and left_default and right_default are scalars."
                )
            return left.left.ewise_union(left.right, self, left_default, right_default)
        return _call_op(self, left, right)

    @property
    def identity(self):
        if self._identity is None:
            from .recorder import skip_record
            from .vector import Vector

            with skip_record:
                self._identity = (
                    Vector(self.type, size=1, name="").reduce(self, allow_empty=False).new().value
                )
        return self._identity

    @property
    def binaryop(self):
        return getattr(binary, self.name)[self.type]

    @property
    def commutes_to(self):
        return self

    @property
    def type2(self):
        return self.type


class TypedBuiltinSemiring(TypedOpBase):
    __slots__ = ()
    opclass = "Semiring"

    def __call__(self, left, right=None):
        if right is not None:
            raise TypeError(
                f"Bad types when calling {self!r}.  Got types: {type(left)}, {type(right)}.\n"
                f"Expected an infix expression, such as: {self!r}(A @ B)"
            )
        return _call_op(self, left)

    @property
    def binaryop(self):
        return getattr(binary, self.name.split("_", 1)[1])[self.type]

    @property
    def monoid(self):
        monoid_name, binary_name = self.name.split("_", 1)
        binop = getattr(binary, binary_name)[self.type]
        val = getattr(monoid, monoid_name)
        return val[binop.return_type]

    @property
    def commutes_to(self):
        binop = self.binaryop
        commutes_to = binop._semiring_commutes_to or binop.commutes_to
        if commutes_to is None:
            return
        if commutes_to is binop:
            return self
        return get_semiring(self.monoid, commutes_to)

    @property
    def is_commutative(self):
        return self.binaryop.is_commutative

    type2 = TypedBuiltinBinaryOp.type2


class TypedUserUnaryOp(TypedOpBase):
    __slots__ = ()
    opclass = "UnaryOp"

    def __init__(self, parent, name, type_, return_type, gb_obj):
        super().__init__(parent, name, type_, return_type, gb_obj, f"{name}_{type_}")

    @property
    def orig_func(self):
        return self.parent.orig_func

    @property
    def _numba_func(self):
        return self.parent._numba_func

    __call__ = TypedBuiltinUnaryOp.__call__


class TypedUserBinaryOp(TypedOpBase):
    __slots__ = "_monoid"
    opclass = "BinaryOp"

    def __init__(self, parent, name, type_, return_type, gb_obj, dtype2=None):
        super().__init__(parent, name, type_, return_type, gb_obj, f"{name}_{type_}", dtype2=dtype2)
        self._monoid = None

    @property
    def monoid(self):
        if self._monoid is None:
            monoid = self.parent.monoid
            if monoid is not None and self.type in monoid:
                self._monoid = monoid[self.type]
        return self._monoid

    commutes_to = TypedBuiltinBinaryOp.commutes_to
    _semiring_commutes_to = TypedBuiltinBinaryOp._semiring_commutes_to
    is_commutative = TypedBuiltinBinaryOp.is_commutative
    orig_func = TypedUserUnaryOp.orig_func
    _numba_func = TypedUserUnaryOp._numba_func
    type2 = TypedBuiltinBinaryOp.type2
    __call__ = TypedBuiltinBinaryOp.__call__


class TypedUserMonoid(TypedOpBase):
    __slots__ = "binaryop", "identity"
    opclass = "Monoid"
    is_commutative = True

    def __init__(self, parent, name, type_, return_type, gb_obj, binaryop, identity):
        super().__init__(parent, name, type_, return_type, gb_obj, f"{name}_{type_}")
        self.binaryop = binaryop
        self.identity = identity
        binaryop._monoid = self

    commutes_to = TypedBuiltinMonoid.commutes_to
    type2 = TypedBuiltinMonoid.type2
    __call__ = TypedBuiltinMonoid.__call__


class TypedUserSemiring(TypedOpBase):
    __slots__ = "monoid", "binaryop"
    opclass = "Semiring"

    def __init__(self, parent, name, type_, return_type, gb_obj, monoid, binaryop, dtype2=None):
        super().__init__(parent, name, type_, return_type, gb_obj, f"{name}_{type_}", dtype2=dtype2)
        self.monoid = monoid
        self.binaryop = binaryop

    commutes_to = TypedBuiltinSemiring.commutes_to
    is_commutative = TypedBuiltinSemiring.is_commutative
    type2 = TypedBuiltinBinaryOp.type2
    __call__ = TypedBuiltinSemiring.__call__


def _deserialize_parameterized(parameterized_op, args, kwargs):
    return parameterized_op(*args, **kwargs)


class ParameterizedUdf:
    __slots__ = "name", "__call__", "_anonymous", "__weakref__"
    is_positional = False

    def __init__(self, name, anonymous):
        self.name = name
        self._anonymous = anonymous
        # lru_cache per instance
        method = self._call.__get__(self, type(self))
        self.__call__ = lru_cache(maxsize=1024)(method)

    def _call(self, *args, **kwargs):
        raise NotImplementedError()


class ParameterizedUnaryOp(ParameterizedUdf):
    __slots__ = "func", "__signature__", "_is_udt"

    def __init__(self, name, func, *, anonymous=False, is_udt=False):
        self.func = func
        self.__signature__ = inspect.signature(func)
        self._is_udt = is_udt
        if name is None:
            name = getattr(func, "__name__", name)
        super().__init__(name, anonymous)

    def _call(self, *args, **kwargs):
        unary = self.func(*args, **kwargs)
        unary._parameterized_info = (self, args, kwargs)
        return UnaryOp.register_anonymous(unary, self.name, is_udt=self._is_udt)

    def __reduce__(self):
        name = f"unary.{self.name}"
        if not self._anonymous and name in _STANDARD_OPERATOR_NAMES:  # pragma: no cover
            return name
        return (self._deserialize, (self.name, self.func, self._anonymous))

    @staticmethod
    def _deserialize(name, func, anonymous):
        if anonymous:
            return UnaryOp.register_anonymous(func, name, parameterized=True)
        rv = UnaryOp._find(name)
        if rv is not None:
            return rv
        return UnaryOp.register_new(name, func, parameterized=True)


class ParameterizedBinaryOp(ParameterizedUdf):
    __slots__ = "func", "__signature__", "_monoid", "_cached_call", "_commutes_to", "_is_udt"

    def __init__(self, name, func, *, anonymous=False, is_udt=False):
        self.func = func
        self.__signature__ = inspect.signature(func)
        self._monoid = None
        self._is_udt = is_udt
        if name is None:
            name = getattr(func, "__name__", name)
        super().__init__(name, anonymous)
        method = self._call_to_cache.__get__(self, type(self))
        self._cached_call = lru_cache(maxsize=1024)(method)
        self.__call__ = self._call
        self._commutes_to = None

    def _call_to_cache(self, *args, **kwargs):
        binary = self.func(*args, **kwargs)
        binary._parameterized_info = (self, args, kwargs)
        return BinaryOp.register_anonymous(binary, self.name, is_udt=self._is_udt)

    def _call(self, *args, **kwargs):
        binop = self._cached_call(*args, **kwargs)
        if self._monoid is not None and binop._monoid is None:
            # This is all a bit funky.  We try our best to associate a binaryop
            # to a monoid.  So, if we made a ParameterizedMonoid using this object,
            # then try to create a monoid with the given arguments.
            binop._monoid = binop  # temporary!
            try:
                # If this call is successful, then it will set `binop._monoid`
                self._monoid(*args, **kwargs)
            except Exception:
                binop._monoid = None
            # assert binop._monoid is not binop
        if self.is_commutative:
            binop._commutes_to = binop
        # Don't bother yet with creating `binop.commutes_to` (but we could!)
        return binop

    @property
    def monoid(self):
        return self._monoid

    @property
    def commutes_to(self):
        if type(self._commutes_to) is str:
            self._commutes_to = BinaryOp._find(self._commutes_to)
        return self._commutes_to

    is_commutative = TypedBuiltinBinaryOp.is_commutative

    def __reduce__(self):
        name = f"binary.{self.name}"
        if not self._anonymous and name in _STANDARD_OPERATOR_NAMES:
            return name
        return (self._deserialize, (self.name, self.func, self._anonymous))

    @staticmethod
    def _deserialize(name, func, anonymous):
        if anonymous:
            return BinaryOp.register_anonymous(func, name, parameterized=True)
        rv = BinaryOp._find(name)
        if rv is not None:
            return rv
        return BinaryOp.register_new(name, func, parameterized=True)


class ParameterizedMonoid(ParameterizedUdf):
    __slots__ = "binaryop", "identity", "__signature__"
    is_commutative = True

    def __init__(self, name, binaryop, identity, *, anonymous=False):
        if not type(binaryop) is ParameterizedBinaryOp:
            raise TypeError("binaryop must be parameterized")
        self.binaryop = binaryop
        self.__signature__ = binaryop.__signature__
        if callable(identity):
            # assume it must be parameterized as well, so signature must match
            sig = inspect.signature(identity)
            if sig != self.__signature__:
                raise ValueError(
                    f"Signatures of binaryop and identity passed to "
                    f"{type(self).__name__} must be the same.  Got:\n"
                    f"    binaryop{self.__signature__}\n"
                    f"    !=\n"
                    f"    identity{sig}"
                )
        self.identity = identity
        if name is None:
            name = binaryop.name
        super().__init__(name, anonymous)
        binaryop._monoid = self
        # clear binaryop cache so it can be associated with this monoid
        binaryop._cached_call.cache_clear()

    def _call(self, *args, **kwargs):
        binary = self.binaryop(*args, **kwargs)
        identity = self.identity
        if callable(identity):
            identity = identity(*args, **kwargs)
        return Monoid.register_anonymous(binary, identity, self.name)

    commutes_to = TypedBuiltinMonoid.commutes_to

    def __reduce__(self):
        name = f"monoid.{self.name}"
        if not self._anonymous and name in _STANDARD_OPERATOR_NAMES:  # pragma: no cover
            return name
        return (self._deserialize, (self.name, self.binaryop, self.identity, self._anonymous))

    @staticmethod
    def _deserialize(name, binaryop, identity, anonymous):
        if anonymous:
            return Monoid.register_anonymous(binaryop, identity, name)
        rv = Monoid._find(name)
        if rv is not None:
            return rv
        return Monoid.register_new(name, binaryop, identity)


class ParameterizedSemiring(ParameterizedUdf):
    __slots__ = "monoid", "binaryop", "__signature__"

    def __init__(self, name, monoid, binaryop, *, anonymous=False):
        if type(monoid) not in {ParameterizedMonoid, Monoid}:
            raise TypeError("monoid must be of type Monoid or ParameterizedMonoid")
        if type(binaryop) is ParameterizedBinaryOp:
            self.__signature__ = binaryop.__signature__
            if type(monoid) is ParameterizedMonoid and monoid.__signature__ != self.__signature__:
                raise ValueError(
                    f"Signatures of monoid and binaryop passed to "
                    f"{type(self).__name__} must be the same.  Got:\n"
                    f"    monoid{monoid.__signature__}\n"
                    f"    !=\n"
                    f"    binaryop{self.__signature__}\n\n"
                    "Perhaps call monoid or binaryop with parameters before creating the semiring."
                )
        elif type(binaryop) is BinaryOp:
            if type(monoid) is Monoid:
                raise TypeError("At least one of monoid or binaryop must be parameterized")
            self.__signature__ = monoid.__signature__
        else:
            raise TypeError("binaryop must be of type BinaryOp or ParameterizedBinaryOp")
        self.monoid = monoid
        self.binaryop = binaryop
        if name is None:
            name = f"{monoid.name}_{binaryop.name}"
        super().__init__(name, anonymous)

    def _call(self, *args, **kwargs):
        monoid = self.monoid
        if type(monoid) is ParameterizedMonoid:
            monoid = monoid(*args, **kwargs)
        binary = self.binaryop
        if type(binary) is ParameterizedBinaryOp:
            binary = binary(*args, **kwargs)
        return Semiring.register_anonymous(monoid, binary, self.name)

    commutes_to = TypedBuiltinSemiring.commutes_to
    is_commutative = TypedBuiltinSemiring.is_commutative

    def __reduce__(self):
        name = f"semiring.{self.name}"
        if not self._anonymous and name in _STANDARD_OPERATOR_NAMES:  # pragma: no cover
            return name
        return (self._deserialize, (self.name, self.monoid, self.binaryop, self._anonymous))

    @staticmethod
    def _deserialize(name, monoid, binaryop, anonymous):
        if anonymous:
            return Semiring.register_anonymous(monoid, binaryop, name)
        rv = Semiring._find(name)
        if rv is not None:
            return rv
        return Semiring.register_new(name, monoid, binaryop)


_VARNAMES = tuple(x for x in dir(lib) if x[0] != "_")


class OpBase:
    __slots__ = (
        "name",
        "_typed_ops",
        "types",
        "coercions",
        "_anonymous",
        "_udt_types",
        "_udt_ops",
        "__weakref__",
    )
    _parse_config = None
    _initialized = False
    _module = None
    _positional = None

    def __init__(self, name, *, anonymous=False):
        self.name = name
        self._typed_ops = {}
        self.types = {}
        self.coercions = {}
        self._anonymous = anonymous
        self._udt_types = None
        self._udt_ops = None

    def __repr__(self):
        return f"{self._modname}.{self.name}"

    def __getitem__(self, type_):
        if type(type_) is tuple:
            dtype1, dtype2 = type_
            dtype1 = lookup_dtype(dtype1)
            dtype2 = lookup_dtype(dtype2)
            return get_typed_op(self, dtype1, dtype2)
        elif not self._is_udt:
            type_ = lookup_dtype(type_)
            if type_ not in self._typed_ops:
                if self._udt_types is None:
                    if self.is_positional:
                        return self._typed_ops[UINT64]
                    raise KeyError(f"{self.name} does not work with {type_}")
            else:
                return self._typed_ops[type_]
        # This is a UDT or is able to operate on UDTs such as `first` any `any`
        dtype = lookup_dtype(type_)
        return self._compile_udt(dtype, dtype)

    def _add(self, op):
        self._typed_ops[op.type] = op
        self.types[op.type] = op.return_type

    def __delitem__(self, type_):
        type_ = lookup_dtype(type_)
        del self._typed_ops[type_]
        del self.types[type_]

    def __contains__(self, type_):
        try:
            self[type_]
        except (TypeError, KeyError, numba.NumbaError):
            return False
        else:
            return True

    @classmethod
    def _remove_nesting(cls, funcname, *, module=None, modname=None, strict=True):
        if module is None:
            module = cls._module
        if modname is None:
            modname = cls._modname
        if "." not in funcname:
            if strict and hasattr(module, funcname):
                raise AttributeError(f"{modname}.{funcname} is already defined")
        else:
            path, funcname = funcname.rsplit(".", 1)
            for folder in path.split("."):
                if not hasattr(module, folder):
                    setattr(module, folder, OpPath(module, folder))
                module = getattr(module, folder)
                modname = f"{modname}.{folder}"
                if not isinstance(module, (OpPath, ModuleType)):
                    raise AttributeError(
                        f"{modname} is already defined. Cannot use as a nested path."
                    )
            if strict and _hasop(module, funcname):
                raise AttributeError(f"{path}.{funcname} is already defined")
        return module, funcname

    @classmethod
    def _find(cls, funcname):
        rv = cls._module
        for attr in funcname.split("."):
            rv = getattr(rv, attr, None)
            if rv is None:
                break
        return rv

    @classmethod
    def _initialize(cls, include_in_ops=True):
        """
        include_in_ops determines whether the operators are included in the
        `gb.ops` namespace in addition to the defined module.
        """
        if cls._initialized:
            return
        # Read in the parse configs
        trim_from_front = cls._parse_config.get("trim_from_front", 0)
        delete_exact = cls._parse_config.get("delete_exact", None)
        num_underscores = cls._parse_config["num_underscores"]

        for re_str, return_prefix in (
            ("re_exprs", None),
            ("re_exprs_return_bool", "BOOL"),
            ("re_exprs_return_float", "FP"),
            ("re_exprs_return_complex", "FC"),
        ):
            if re_str not in cls._parse_config:
                continue
            if "complex" in re_str and not _supports_complex:
                continue
            for r in reversed(cls._parse_config[re_str]):
                for varname in _VARNAMES:
                    m = r.match(varname)
                    if m:
                        # Parse function into name and datatype
                        gb_name = m.string
                        splitname = gb_name[trim_from_front:].split("_")
                        if delete_exact and delete_exact in splitname:
                            splitname.remove(delete_exact)
                        if len(splitname) == num_underscores + 1:
                            *splitname, type_ = splitname
                        else:
                            type_ = None
                        name = "_".join(splitname).lower()
                        # Create object for name unless it already exists
                        if not hasattr(cls._module, name):
                            if cls._positional is None:
                                obj = cls(name)
                            else:
                                obj = cls(name, is_positional=name in cls._positional)
                            setattr(cls._module, name, obj)
                            _STANDARD_OPERATOR_NAMES.add(f"{cls._modname}.{name}")
                            if include_in_ops and not hasattr(op, name):
                                setattr(op, name, obj)
                        else:
                            obj = getattr(cls._module, name)
                        gb_obj = getattr(lib, varname)
                        # Determine return type
                        if return_prefix == "BOOL":
                            return_type = BOOL
                            if type_ is None:
                                type_ = BOOL
                        else:
                            if type_ is None:  # pragma: no cover
                                raise TypeError(f"Unable to determine return type for {varname}")
                            if return_prefix is None:
                                return_type = type_
                            else:
                                # Grab the number of bits from type_
                                num_bits = type_[-2:]
                                if num_bits not in {"32", "64"}:  # pragma: no cover
                                    raise TypeError(f"Unexpected number of bits: {num_bits}")
                                return_type = f"{return_prefix}{num_bits}"
                        builtin_op = cls._typed_class(
                            obj,
                            name,
                            lookup_dtype(type_),
                            lookup_dtype(return_type),
                            gb_obj,
                            gb_name,
                        )
                        obj._add(builtin_op)

    @classmethod
    def _deserialize(cls, name, *args):
        rv = cls._find(name)
        if rv is not None:
            return rv  # Should we verify this is what the user expects?
        return cls.register_new(name, *args)


def _identity(x):
    return x  # pragma: no cover


def _one(x):
    return 1  # pragma: no cover


class UnaryOp(OpBase):
    __slots__ = "orig_func", "is_positional", "_is_udt", "_numba_func"
    _module = unary
    _modname = "unary"
    _typed_class = TypedBuiltinUnaryOp
    _parse_config = {
        "trim_from_front": 4,
        "num_underscores": 1,
        "re_exprs": [
            re.compile(
                "^GrB_(IDENTITY|AINV|MINV|ABS|BNOT)"
                "_(BOOL|INT8|UINT8|INT16|UINT16|INT32|UINT32|INT64|UINT64|FP32|FP64|FC32|FC64)$"
            ),
            re.compile(
                "^GxB_(LNOT|ONE|POSITIONI1|POSITIONI|POSITIONJ1|POSITIONJ)"
                "_(BOOL|INT8|UINT8|INT16|UINT16|INT32|UINT32|INT64|UINT64|FP32|FP64)$"
            ),
            re.compile(
                "^GxB_(SQRT|LOG|EXP|LOG2|SIN|COS|TAN|ACOS|ASIN|ATAN|SINH|COSH|TANH|ACOSH"
                "|ASINH|ATANH|SIGNUM|CEIL|FLOOR|ROUND|TRUNC|EXP2|EXPM1|LOG10|LOG1P)"
                "_(FP32|FP64|FC32|FC64)$"
            ),
            re.compile("^GxB_(LGAMMA|TGAMMA|ERF|ERFC|FREXPX|FREXPE)_(FP32|FP64)$"),
            re.compile("^GxB_(IDENTITY|AINV|MINV|ONE|CONJ)_(FC32|FC64)$"),
        ],
        "re_exprs_return_bool": [
            re.compile("^GrB_LNOT$"),
            re.compile("^GxB_(ISINF|ISNAN|ISFINITE)_(FP32|FP64|FC32|FC64)$"),
        ],
        "re_exprs_return_float": [re.compile("^GxB_(CREAL|CIMAG|CARG|ABS)_(FC32|FC64)$")],
    }
    _positional = {"positioni", "positioni1", "positionj", "positionj1"}

    @classmethod
    def _build(cls, name, func, *, anonymous=False, is_udt=False):
        if type(func) is not FunctionType:
            raise TypeError(f"UDF argument must be a function, not {type(func)}")
        if name is None:
            name = getattr(func, "__name__", "<anonymous_unary>")
        success = False
        unary_udf = numba.njit(func)
        new_type_obj = cls(name, func, anonymous=anonymous, is_udt=is_udt, numba_func=unary_udf)
        return_types = {}
        nt = numba.types
        if not is_udt:
            for type_ in _sample_values:
                sig = (type_.numba_type,)
                try:
                    unary_udf.compile(sig)
                except numba.TypingError:
                    continue
                ret_type = lookup_dtype(unary_udf.overloads[sig].signature.return_type)
                if ret_type != type_ and (
                    ("INT" in ret_type.name and "INT" in type_.name)
                    or ("FP" in ret_type.name and "FP" in type_.name)
                    or ("FC" in ret_type.name and "FC" in type_.name)
                    or (type_ == UINT64 and ret_type == FP64 and return_types.get(INT64) == INT64)
                ):
                    # Downcast `ret_type` to `type_`.
                    # This is what users want most of the time, but we can't make a perfect rule.
                    # There should be a way for users to be explicit.
                    ret_type = type_
                elif type_ == BOOL and ret_type == INT64 and return_types.get(INT8) == INT8:
                    ret_type = INT8

                # Numba is unable to handle BOOL correctly right now, but we have a workaround
                # See: https://github.com/numba/numba/issues/5395
                # We're relying on coercion behaving correctly here
                input_type = INT8 if type_ == BOOL else type_
                return_type = INT8 if ret_type == BOOL else ret_type

                # Build wrapper because GraphBLAS wants pointers and void return
                wrapper_sig = nt.void(
                    nt.CPointer(return_type.numba_type),
                    nt.CPointer(input_type.numba_type),
                )

                if type_ == BOOL:
                    if ret_type == BOOL:

                        def unary_wrapper(z, x):
                            z[0] = bool(unary_udf(bool(x[0])))  # pragma: no cover

                    else:

                        def unary_wrapper(z, x):
                            z[0] = unary_udf(bool(x[0]))  # pragma: no cover

                elif ret_type == BOOL:

                    def unary_wrapper(z, x):
                        z[0] = bool(unary_udf(x[0]))  # pragma: no cover

                else:

                    def unary_wrapper(z, x):
                        z[0] = unary_udf(x[0])  # pragma: no cover

                unary_wrapper = numba.cfunc(wrapper_sig, nopython=True)(unary_wrapper)
                new_unary = ffi_new("GrB_UnaryOp*")
                check_status_carg(
                    lib.GrB_UnaryOp_new(
                        new_unary, unary_wrapper.cffi, ret_type.gb_obj, type_.gb_obj
                    ),
                    "UnaryOp",
                    new_unary,
                )
                op = TypedUserUnaryOp(new_type_obj, name, type_, ret_type, new_unary[0])
                new_type_obj._add(op)
                success = True
                return_types[type_] = ret_type
        if success or is_udt:
            return new_type_obj
        else:
            raise UdfParseError("Unable to parse function using Numba")

    def _compile_udt(self, dtype, dtype2):
        if dtype in self._udt_types:
            return self._udt_ops[dtype]

        numba_func = self._numba_func
        sig = (dtype.numba_type,)
        numba_func.compile(sig)  # Should we catch and give additional error message?
        ret_type = lookup_dtype(numba_func.overloads[sig].signature.return_type)

        unary_wrapper, wrapper_sig = _get_udt_wrapper(numba_func, ret_type, dtype)
        unary_wrapper = numba.cfunc(wrapper_sig, nopython=True)(unary_wrapper)
        new_unary = ffi_new("GrB_UnaryOp*")
        check_status_carg(
            lib.GrB_UnaryOp_new(new_unary, unary_wrapper.cffi, ret_type._carg, dtype._carg),
            "UnaryOp",
            new_unary,
        )
        op = TypedUserUnaryOp(self, self.name, dtype, ret_type, new_unary[0])
        self._udt_types[dtype] = ret_type
        self._udt_ops[dtype] = op
        return op

    @classmethod
    def register_anonymous(cls, func, name=None, *, parameterized=False, is_udt=False):
        if parameterized:
            return ParameterizedUnaryOp(name, func, anonymous=True, is_udt=is_udt)
        return cls._build(name, func, anonymous=True, is_udt=is_udt)

    @classmethod
    def register_new(cls, name, func, *, parameterized=False, is_udt=False, lazy=False):
        module, funcname = cls._remove_nesting(name)
        if lazy:
            module._delayed[funcname] = (
                cls.register_new,
                {"name": name, "func": func, "parameterized": parameterized},
            )
        elif parameterized:
            unary_op = ParameterizedUnaryOp(name, func, is_udt=is_udt)
            setattr(module, funcname, unary_op)
        else:
            unary_op = cls._build(name, func, is_udt=is_udt)
            setattr(module, funcname, unary_op)
        # Also save it to `graphblas.op` if not yet defined
        opmodule, funcname = cls._remove_nesting(name, module=op, modname="op", strict=False)
        if not _hasop(opmodule, funcname):
            if lazy:
                opmodule._delayed[funcname] = module
            else:
                setattr(opmodule, funcname, unary_op)
        if not cls._initialized:  # pragma: no cover
            _STANDARD_OPERATOR_NAMES.add(f"{cls._modname}.{name}")
        if not lazy:
            return unary_op

    @classmethod
    def _initialize(cls):
        super()._initialize()
        # Update type information with sane coercion
        position_dtypes = [
            BOOL,
            FP32,
            FP64,
            INT8,
            INT16,
            UINT8,
            UINT16,
            UINT32,
            UINT64,
        ]
        if _supports_complex:
            position_dtypes.extend([FC32, FC64])
        for names, *types in (
            # fmt: off
            (
                (
                    "erf", "erfc", "lgamma", "tgamma", "acos", "acosh", "asin", "asinh",
                    "atan", "atanh", "ceil", "cos", "cosh", "exp", "exp2", "expm1", "floor",
                    "log", "log10", "log1p", "log2", "round", "signum", "sin", "sinh", "sqrt",
                    "tan", "tanh", "trunc",
                ),
                ((BOOL, INT8, INT16, UINT8, UINT16), FP32),
                ((INT32, INT64, UINT32, UINT64), FP64),
            ),
            (
                ("positioni", "positioni1", "positionj", "positionj1"),
                (
                    position_dtypes,
                    INT64,
                ),
            ),
            # fmt: on
        ):
            for name in names:
                op = getattr(unary, name)
                for input_types, target_type in types:
                    typed_op = op._typed_ops[target_type]
                    output_type = op.types[target_type]
                    for dtype in input_types:
                        if dtype not in op.types:
                            op.types[dtype] = output_type
                            op._typed_ops[dtype] = typed_op
                            op.coercions[dtype] = target_type
        # Allow some functions to work on UDTs
        for (unop, func) in [
            (unary.identity, _identity),
            (unary.one, _one),
        ]:
            unop.orig_func = func
            unop._numba_func = numba.njit(func)
            unop._udt_types = {}
            unop._udt_ops = {}
        cls._initialized = True

    def __init__(
        self,
        name,
        func=None,
        *,
        anonymous=False,
        is_positional=False,
        is_udt=False,
        numba_func=None,
    ):
        super().__init__(name, anonymous=anonymous)
        self.orig_func = func
        self._numba_func = numba_func
        self.is_positional = is_positional
        self._is_udt = is_udt
        if is_udt:
            self._udt_types = {}  # {dtype: DataType}
            self._udt_ops = {}  # {dtype: TypedUserUnaryOp}

    def __reduce__(self):
        if self._anonymous:
            if hasattr(self.orig_func, "_parameterized_info"):
                return (_deserialize_parameterized, self.orig_func._parameterized_info)
            return (self.register_anonymous, (self.orig_func, self.name))
        name = f"unary.{self.name}"
        if name in _STANDARD_OPERATOR_NAMES:
            return name
        return (self._deserialize, (self.name, self.orig_func))

    __call__ = TypedBuiltinUnaryOp.__call__


class SelectOp(OpBase):
    __slots__ = ("is_positional",)
    _module = select
    _modname = "select"
    _is_udt = False
    _typed_class = TypedBuiltinSelectOp
    _parse_config = {
        "trim_from_front": 4,
        "num_underscores": 1,
        "re_exprs_return_bool": [
            re.compile("^GrB_(TRIL|TRIU|DIAG|OFFDIAG|COLLE|COLGT|ROWLE|ROWGT)$"),
            re.compile(
                "^GrB_(VALUEEQ|VALUENE|VALUEGT|VALUEGE|VALUELT|VALUELE)"
                "_(BOOL|INT8|UINT8|INT16|UINT16|INT32|UINT32|INT64|UINT64|FP32|FP64)$"
            ),
            re.compile("^GxB_(VALUEEQ|VALUENE)_(FC32|FC64)$"),
        ],
    }
    _positional = {"tril", "triu", "diag", "offdiag", "colle", "colgt", "rowle", "rowgt"}

    @classmethod
    def _initialize(cls):
        super()._initialize(include_in_ops=False)
        # Update type information to handle more than bool
        bool_names = ("tril", "triu", "diag", "offdiag", "colle", "colgt", "rowle", "rowgt")
        types = [INT8, UINT8, INT16, UINT16, INT32, UINT32, INT64, UINT64, FP32, FP64]
        if _supports_complex:
            types.extend([FC32, FC64])
        for name in bool_names:
            op = getattr(select, name)
            typed_op = op._typed_ops[BOOL]
            output_type = op.types[BOOL]
            for dtype in types:
                if dtype not in op.types:
                    op.types[dtype] = output_type
                    op._typed_ops[dtype] = typed_op
                    op.coercions[dtype] = BOOL
        cls._initialized = True

    def __init__(
        self,
        name,
        *,
        anonymous=False,
        is_positional=False,
    ):
        super().__init__(name, anonymous=anonymous)
        self.is_positional = is_positional

    __call__ = TypedBuiltinSelectOp.__call__


def _floordiv(x, y):
    return x // y  # pragma: no cover


def _rfloordiv(x, y):
    return y // x  # pragma: no cover


def _absfirst(x, y):
    return np.abs(x)  # pragma: no cover


def _abssecond(x, y):
    return np.abs(y)  # pragma: no cover


def _rpow(x, y):
    return y**x  # pragma: no cover


def _isclose(rel_tol=1e-7, abs_tol=0.0):
    def inner(x, y):  # pragma: no cover
        return x == y or abs(x - y) <= max(rel_tol * max(abs(x), abs(y)), abs_tol)

    return inner


def _first(x, y):
    return x  # pragma: no cover


def _second(x, y):
    return y  # pragma: no cover


def _pair(x, y):
    return 1  # pragma: no cover


def _get_udt_wrapper(numba_func, return_type, dtype, dtype2=None):
    ztype = INT8 if return_type == BOOL else return_type
    xtype = INT8 if dtype == BOOL else dtype
    nt = numba.types
    if dtype2 is not None:
        ytype = INT8 if dtype2 == BOOL else dtype2
        wrapper_sig = nt.void(
            nt.CPointer(ztype.numba_type),
            nt.CPointer(xtype.numba_type),
            nt.CPointer(ytype.numba_type),
        )
    else:
        wrapper_sig = nt.void(
            nt.CPointer(ztype.numba_type),
            nt.CPointer(xtype.numba_type),
        )

    zarray = xarray = yarray = BL = BR = yarg = yname = ""
    if return_type._is_udt:
        if return_type.np_type.subdtype is None:
            zarray = "    z = numba.carray(z_ptr, 1)\n"
            zname = "z[0]"
        else:
            zname = "z_ptr[0]"
            BR = "[0]"
    else:
        zname = "z_ptr[0]"
        if return_type == BOOL:
            BL = "bool("
            BR = ")"

    if dtype._is_udt:
        if dtype.np_type.subdtype is None:
            xarray = "    x = numba.carray(x_ptr, 1)\n"
            xname = "x[0]"
        else:
            xname = "x_ptr"
    elif dtype == BOOL:
        xname = "bool(x_ptr[0])"
    else:
        xname = "x_ptr[0]"

    if dtype2 is not None:
        yarg = ", y_ptr"
        if dtype2._is_udt:
            if dtype2.np_type.subdtype is None:
                yarray = "    y = numba.carray(y_ptr, 1)\n"
                yname = ", y[0]"
            else:
                yname = ", y_ptr"
        elif dtype2 == BOOL:
            yname = ", bool(y_ptr[0])"
        else:
            yname = ", y_ptr[0]"

    d = {"numba": numba, "numba_func": numba_func}
    text = (
        f"def wrapper(z_ptr, x_ptr{yarg}):\n"
        f"{zarray}{xarray}{yarray}"
        f"    {zname} = {BL}numba_func({xname}{yname}){BR}\n"
    )
    exec(text, d)
    return d["wrapper"], wrapper_sig


class BinaryOp(OpBase):
    __slots__ = (
        "_monoid",
        "_commutes_to",
        "_semiring_commutes_to",
        "orig_func",
        "is_positional",
        "_is_udt",
        "_numba_func",
    )
    _module = binary
    _modname = "binary"
    _typed_class = TypedBuiltinBinaryOp
    _parse_config = {
        "trim_from_front": 4,
        "num_underscores": 1,
        "re_exprs": [
            re.compile(
                "^GrB_(FIRST|SECOND|PLUS|MINUS|TIMES|DIV|MIN|MAX)"
                "_(BOOL|INT8|UINT8|INT16|UINT16|INT32|UINT32|INT64|UINT64|FP32|FP64|FC32|FC64)$"
            ),
            re.compile(
                "GrB_(BOR|BAND|BXOR|BXNOR)" "_(INT8|INT16|INT32|INT64|UINT8|UINT16|UINT32|UINT64)$"
            ),
            re.compile(
                "^GxB_(POW|RMINUS|RDIV|PAIR|ANY|ISEQ|ISNE|ISGT|ISLT|ISGE|ISLE|LOR|LAND|LXOR)"
                "_(BOOL|INT8|UINT8|INT16|UINT16|INT32|UINT32|INT64|UINT64|FP32|FP64|FC32|FC64)$"
            ),
            re.compile("^GxB_(FIRST|SECOND|PLUS|MINUS|TIMES|DIV)_(FC32|FC64)$"),
            re.compile("^GxB_(ATAN2|HYPOT|FMOD|REMAINDER|LDEXP|COPYSIGN)_(FP32|FP64)$"),
            re.compile(
                "GxB_(BGET|BSET|BCLR|BSHIFT|FIRSTI1|FIRSTI|FIRSTJ1|FIRSTJ"
                "|SECONDI1|SECONDI|SECONDJ1|SECONDJ)"
                "_(INT8|INT16|INT32|INT64|UINT8|UINT16|UINT32|UINT64)$"
            ),
            # These are coerced to 0 or 1, but don't return BOOL
            re.compile(
                "^GxB_(LOR|LAND|LXOR|LXNOR)_"
                "(BOOL|INT8|UINT8|INT16|UINT16|INT32|UINT32|INT64|UINT64|FP32|FP64)$"
            ),
        ],
        "re_exprs_return_bool": [
            re.compile("^GrB_(LOR|LAND|LXOR|LXNOR)$"),
            re.compile(
                "^GrB_(EQ|NE|GT|LT|GE|LE)_"
                "(BOOL|INT8|UINT8|INT16|UINT16|INT32|UINT32|INT64|UINT64|FP32|FP64)$"
            ),
            re.compile("^GxB_(EQ|NE)_(FC32|FC64)$"),
        ],
        "re_exprs_return_complex": [re.compile("^GxB_(CMPLX)_(FP32|FP64)$")],
    }
    _commutes = {
        # builtins
        "cdiv": "rdiv",
        "first": "second",
        "ge": "le",
        "gt": "lt",
        "isge": "isle",
        "isgt": "islt",
        "minus": "rminus",
        "pow": "rpow",
        # special
        "firsti": "secondi",
        "firsti1": "secondi1",
        "firstj": "secondj",
        "firstj1": "secondj1",
        # custom
        # "absfirst": "abssecond",  # handled in graphblas.binary
        # "floordiv": "rfloordiv",
        "truediv": "rtruediv",
    }
    _commutes_to_in_semiring = {
        "firsti": "secondj",
        "firsti1": "secondj1",
        "firstj": "secondi",
        "firstj1": "secondi1",
    }
    _commutative = {
        # monoids
        "any",
        "band",
        "bor",
        "bxnor",
        "bxor",
        "eq",
        "land",
        "lor",
        "lxnor",
        "lxor",
        "max",
        "min",
        "plus",
        "times",
        # other
        "hypot",
        "isclose",
        "iseq",
        "isne",
        "ne",
        "pair",
    }
    # Don't commute: atan2, bclr, bget, bset, bshift, cmplx, copysign, fmod, ldexp, remainder
    _positional = {
        "firsti",
        "firsti1",
        "firstj",
        "firstj1",
        "secondi",
        "secondi1",
        "secondj",
        "secondj1",
    }

    @classmethod
    def _build(cls, name, func, *, is_udt=False, anonymous=False):
        if not isinstance(func, FunctionType):
            raise TypeError(f"UDF argument must be a function, not {type(func)}")
        if name is None:
            name = getattr(func, "__name__", "<anonymous_binary>")
        success = False
        binary_udf = numba.njit(func)
        new_type_obj = cls(name, func, anonymous=anonymous, is_udt=is_udt, numba_func=binary_udf)
        return_types = {}
        nt = numba.types
        if not is_udt:
            for type_ in _sample_values:
                sig = (type_.numba_type, type_.numba_type)
                try:
                    binary_udf.compile(sig)
                except numba.TypingError:
                    continue
                ret_type = lookup_dtype(binary_udf.overloads[sig].signature.return_type)
                if ret_type != type_ and (
                    ("INT" in ret_type.name and "INT" in type_.name)
                    or ("FP" in ret_type.name and "FP" in type_.name)
                    or ("FC" in ret_type.name and "FC" in type_.name)
                    or (type_ == UINT64 and ret_type == FP64 and return_types.get(INT64) == INT64)
                ):
                    # Downcast `ret_type` to `type_`.
                    # This is what users want most of the time, but we can't make a perfect rule.
                    # There should be a way for users to be explicit.
                    ret_type = type_
                elif type_ == BOOL and ret_type == INT64 and return_types.get(INT8) == INT8:
                    ret_type = INT8

                # Numba is unable to handle BOOL correctly right now, but we have a workaround
                # See: https://github.com/numba/numba/issues/5395
                # We're relying on coercion behaving correctly here
                input_type = INT8 if type_ == BOOL else type_
                return_type = INT8 if ret_type == BOOL else ret_type

                # Build wrapper because GraphBLAS wants pointers and void return
                wrapper_sig = nt.void(
                    nt.CPointer(return_type.numba_type),
                    nt.CPointer(input_type.numba_type),
                    nt.CPointer(input_type.numba_type),
                )

                if type_ == BOOL:
                    if ret_type == BOOL:

                        def binary_wrapper(z, x, y):
                            z[0] = bool(binary_udf(bool(x[0]), bool(y[0])))  # pragma: no cover

                    else:

                        def binary_wrapper(z, x, y):
                            z[0] = binary_udf(bool(x[0]), bool(y[0]))  # pragma: no cover

                elif ret_type == BOOL:

                    def binary_wrapper(z, x, y):
                        z[0] = bool(binary_udf(x[0], y[0]))  # pragma: no cover

                else:

                    def binary_wrapper(z, x, y):
                        z[0] = binary_udf(x[0], y[0])  # pragma: no cover

                binary_wrapper = numba.cfunc(wrapper_sig, nopython=True)(binary_wrapper)
                new_binary = ffi_new("GrB_BinaryOp*")
                check_status_carg(
                    lib.GrB_BinaryOp_new(
                        new_binary,
                        binary_wrapper.cffi,
                        ret_type.gb_obj,
                        type_.gb_obj,
                        type_.gb_obj,
                    ),
                    "BinaryOp",
                    new_binary,
                )
                op = TypedUserBinaryOp(new_type_obj, name, type_, ret_type, new_binary[0])
                new_type_obj._add(op)
                success = True
                return_types[type_] = ret_type
        if success or is_udt:
            return new_type_obj
        else:
            raise UdfParseError("Unable to parse function using Numba")

    def _compile_udt(self, dtype, dtype2):
        if dtype2 is None:
            dtype2 = dtype
        dtypes = (dtype, dtype2)
        if dtypes in self._udt_types:
            return self._udt_ops[dtypes]

        nt = numba.types
        if self.name == "eq" and not self._anonymous:
            # assert dtype.np_type == dtype2.np_type
            itemsize = dtype.np_type.itemsize
            mask = _udt_mask(dtype.np_type)
            ret_type = BOOL
            wrapper_sig = nt.void(
                nt.CPointer(INT8.numba_type),
                nt.CPointer(UINT8.numba_type),
                nt.CPointer(UINT8.numba_type),
            )
            # PERF: we can probably make this faster
            if mask.all():

                def binary_wrapper(z_ptr, x_ptr, y_ptr):  # pragma: no cover
                    x = numba.carray(x_ptr, itemsize)
                    y = numba.carray(y_ptr, itemsize)
                    # for i in range(itemsize):
                    #     if x[i] != y[i]:
                    #         z_ptr[0] = False
                    #         break
                    # else:
                    #     z_ptr[0] = True
                    z_ptr[0] = (x == y).all()

            else:

                def binary_wrapper(z_ptr, x_ptr, y_ptr):  # pragma: no cover
                    x = numba.carray(x_ptr, itemsize)
                    y = numba.carray(y_ptr, itemsize)
                    # for i in range(itemsize):
                    #     if mask[i] and x[i] != y[i]:
                    #         z_ptr[0] = False
                    #         break
                    # else:
                    #     z_ptr[0] = True
                    z_ptr[0] = (x[mask] == y[mask]).all()

        elif self.name == "ne" and not self._anonymous:
            # assert dtype.np_type == dtype2.np_type
            itemsize = dtype.np_type.itemsize
            mask = _udt_mask(dtype.np_type)
            ret_type = BOOL
            wrapper_sig = nt.void(
                nt.CPointer(INT8.numba_type),
                nt.CPointer(UINT8.numba_type),
                nt.CPointer(UINT8.numba_type),
            )
            if mask.all():

                def binary_wrapper(z_ptr, x_ptr, y_ptr):  # pragma: no cover
                    x = numba.carray(x_ptr, itemsize)
                    y = numba.carray(y_ptr, itemsize)
                    # for i in range(itemsize):
                    #     if x[i] != y[i]:
                    #         z_ptr[0] = True
                    #         break
                    # else:
                    #     z_ptr[0] = False
                    z_ptr[0] = (x != y).any()

            else:

                def binary_wrapper(z_ptr, x_ptr, y_ptr):  # pragma: no cover
                    x = numba.carray(x_ptr, itemsize)
                    y = numba.carray(y_ptr, itemsize)
                    # for i in range(itemsize):
                    #     if mask[i] and x[i] != y[i]:
                    #         z_ptr[0] = True
                    #         break
                    # else:
                    #     z_ptr[0] = False
                    z_ptr[0] = (x[mask] != y[mask]).any()

        else:
            numba_func = self._numba_func
            sig = (dtype.numba_type, dtype2.numba_type)
            numba_func.compile(sig)  # Should we catch and give additional error message?
            ret_type = lookup_dtype(numba_func.overloads[sig].signature.return_type)
<<<<<<< HEAD
            if ret_type is not dtype and ret_type is not dtype2:
                if ret_type.gb_obj is dtype.gb_obj:
                    ret_type = dtype
                elif ret_type.gb_obj is dtype2.gb_obj:  # pragma: no cover
                    ret_type = dtype2
=======
>>>>>>> 6c0c1b45
            binary_wrapper, wrapper_sig = _get_udt_wrapper(numba_func, ret_type, dtype, dtype2)

        binary_wrapper = numba.cfunc(wrapper_sig, nopython=True)(binary_wrapper)
        new_binary = ffi_new("GrB_BinaryOp*")
        check_status_carg(
            lib.GrB_BinaryOp_new(
                new_binary, binary_wrapper.cffi, ret_type._carg, dtype._carg, dtype2._carg
            ),
            "BinaryOp",
            new_binary,
        )
        op = TypedUserBinaryOp(
            self,
            self.name,
            dtype,
            ret_type,
            new_binary[0],
            dtype2=dtype2,
        )
        self._udt_types[dtypes] = ret_type
        self._udt_ops[dtypes] = op
        return op

    @classmethod
    def register_anonymous(cls, func, name=None, *, parameterized=False, is_udt=False):
        if parameterized:
            return ParameterizedBinaryOp(name, func, anonymous=True, is_udt=is_udt)
        return cls._build(name, func, anonymous=True, is_udt=is_udt)

    @classmethod
    def register_new(cls, name, func, *, parameterized=False, is_udt=False, lazy=False):
        module, funcname = cls._remove_nesting(name)
        if lazy:
            module._delayed[funcname] = (
                cls.register_new,
                {"name": name, "func": func, "parameterized": parameterized},
            )
        elif parameterized:
            binary_op = ParameterizedBinaryOp(name, func, is_udt=is_udt)
            setattr(module, funcname, binary_op)
        else:
            binary_op = cls._build(name, func, is_udt=is_udt)
            setattr(module, funcname, binary_op)
        # Also save it to `graphblas.op` if not yet defined
        opmodule, funcname = cls._remove_nesting(name, module=op, modname="op", strict=False)
        if not _hasop(opmodule, funcname):
            if lazy:
                opmodule._delayed[funcname] = module
            else:
                setattr(opmodule, funcname, binary_op)
        if not cls._initialized:
            _STANDARD_OPERATOR_NAMES.add(f"{cls._modname}.{name}")
        if not lazy:
            return binary_op

    @classmethod
    def _initialize(cls):
        super()._initialize()
        # Rename div to cdiv
        cdiv = binary.cdiv = op.cdiv = BinaryOp("cdiv")
        for dtype, ret_type in binary.div.types.items():
            orig_op = binary.div[dtype]
            cur_op = TypedBuiltinBinaryOp(
                cdiv, "cdiv", dtype, ret_type, orig_op.gb_obj, orig_op.gb_name
            )
            cdiv._add(cur_op)
        del binary.div
        del op.div
        # Add truediv which always points to floating point cdiv
        # We are effectively hacking cdiv to always return floating point values
        # If the inputs are FP32, we use DIV_FP32; use DIV_FP64 for all other input dtypes
        truediv = binary.truediv = op.truediv = BinaryOp("truediv")
        rtruediv = binary.rtruediv = op.rtruediv = BinaryOp("rtruediv")
        for (new_op, builtin_op) in [(truediv, binary.cdiv), (rtruediv, binary.rdiv)]:
            for dtype in builtin_op.types:
                if dtype.name in {"FP32", "FC32", "FC64"}:
                    orig_dtype = dtype
                else:
                    orig_dtype = FP64
                orig_op = builtin_op[orig_dtype]
                cur_op = TypedBuiltinBinaryOp(
                    new_op,
                    new_op.name,
                    dtype,
                    builtin_op.types[orig_dtype],
                    orig_op.gb_obj,
                    orig_op.gb_name,
                )
                new_op._add(cur_op)
        # Add floordiv
        # cdiv truncates towards 0, while floordiv truncates towards -inf
        BinaryOp.register_new("floordiv", _floordiv, lazy=True)  # cast to integer
        BinaryOp.register_new("rfloordiv", _rfloordiv, lazy=True)  # cast to integer

        # For aggregators
        BinaryOp.register_new("absfirst", _absfirst, lazy=True)
        BinaryOp.register_new("abssecond", _abssecond, lazy=True)
        BinaryOp.register_new("rpow", _rpow, lazy=True)

        BinaryOp.register_new("isclose", _isclose, parameterized=True)

        # Update type information with sane coercion
        position_dtypes = [
            BOOL,
            FP32,
            FP64,
            INT8,
            INT16,
            UINT8,
            UINT16,
            UINT32,
            UINT64,
        ]
        if _supports_complex:
            position_dtypes.extend([FC32, FC64])
        name_types = [
            # fmt: off
            (
                ("atan2", "copysign", "fmod", "hypot", "ldexp", "remainder"),
                ((BOOL, INT8, INT16, UINT8, UINT16), FP32),
                ((INT32, INT64, UINT32, UINT64), FP64),
            ),
            (
                (
                    "firsti", "firsti1", "firstj", "firstj1", "secondi", "secondi1",
                    "secondj", "secondj1",),
                (
                    position_dtypes,
                    INT64,
                ),
            ),
            (
                ["lxnor"],
                (
                    (
                        FP32, FP64, INT8, INT16, INT32, INT64,
                        UINT8, UINT16, UINT32, UINT64,
                    ),
                    BOOL,
                ),
            ),
            # fmt: on
        ]
        if _supports_complex:
            name_types.append(
                (
                    ["cmplx"],
                    ((BOOL, INT8, INT16, UINT8, UINT16), FP32),
                    ((INT32, INT64, UINT32, UINT64), FP64),
                )
            )
        for names, *types in name_types:
            for name in names:
                cur_op = getattr(binary, name)
                for input_types, target_type in types:
                    typed_op = cur_op._typed_ops[target_type]
                    output_type = cur_op.types[target_type]
                    for dtype in input_types:
                        if dtype not in cur_op.types:  # pragma: no branch
                            cur_op.types[dtype] = output_type
                            cur_op._typed_ops[dtype] = typed_op
                            cur_op.coercions[dtype] = target_type
        # Not valid input dtypes
        del binary.ldexp[FP32]
        del binary.ldexp[FP64]
        # Fill in commutes info
        for left_name, right_name in cls._commutes.items():
            left = getattr(binary, left_name)
            left._commutes_to = right_name
            if right_name not in binary._delayed:
                right = getattr(binary, right_name)
                right._commutes_to = left_name
        for name in cls._commutative:
            cur_op = getattr(binary, name)
            cur_op._commutes_to = name
        for left, right in cls._commutes_to_in_semiring.items():
            left = getattr(binary, left)
            right = getattr(binary, right)
            left._semiring_commutes_to = right
            right._semiring_commutes_to = left
        # Allow some functions to work on UDTs
        for (binop, func) in [
            (binary.first, _first),
            (binary.second, _second),
            (binary.pair, _pair),
            (binary.any, _first),
        ]:
            binop.orig_func = func
            binop._numba_func = numba.njit(func)
            binop._udt_types = {}
            binop._udt_ops = {}
        binary.any._numba_func = binary.first._numba_func
        binary.eq._udt_types = {}
        binary.eq._udt_ops = {}
        binary.ne._udt_types = {}
        binary.ne._udt_ops = {}
        cls._initialized = True

    def __init__(
        self,
        name,
        func=None,
        *,
        anonymous=False,
        is_positional=False,
        is_udt=False,
        numba_func=None,
    ):
        super().__init__(name, anonymous=anonymous)
        self._monoid = None
        self._commutes_to = None
        self._semiring_commutes_to = None
        self.orig_func = func
        self._numba_func = numba_func
        self._is_udt = is_udt
        self.is_positional = is_positional
        if is_udt:
            self._udt_types = {}  # {(dtype, dtype): DataType}
            self._udt_ops = {}  # {(dtype, dtype): TypedUserBinaryOp}

    def __reduce__(self):
        if self._anonymous:
            if hasattr(self.orig_func, "_parameterized_info"):
                return (_deserialize_parameterized, self.orig_func._parameterized_info)
            return (self.register_anonymous, (self.orig_func, self.name))
        name = f"binary.{self.name}"
        if name in _STANDARD_OPERATOR_NAMES:
            return name
        return (self._deserialize, (self.name, self.orig_func))

    __call__ = TypedBuiltinBinaryOp.__call__
    is_commutative = TypedBuiltinBinaryOp.is_commutative
    commutes_to = ParameterizedBinaryOp.commutes_to

    @property
    def monoid(self):
        if self._monoid is None and not self._anonymous:
            self._monoid = Monoid._find(self.name)
        return self._monoid


class Monoid(OpBase):
    __slots__ = "_binaryop", "_identity"
    is_commutative = True
    is_positional = False
    _module = monoid
    _modname = "monoid"
    _typed_class = TypedBuiltinMonoid
    _parse_config = {
        "trim_from_front": 4,
        "delete_exact": "MONOID",
        "num_underscores": 1,
        "re_exprs": [
            re.compile(
                "^GrB_(MIN|MAX|PLUS|TIMES|LOR|LAND|LXOR|LXNOR)_MONOID"
                "_(BOOL|INT8|UINT8|INT16|UINT16|INT32|UINT32|INT64|UINT64|FP32|FP64)$"
            ),
            re.compile(
                "^GxB_(ANY)_(INT8|UINT8|INT16|UINT16|INT32|UINT32|INT64|UINT64|FP32|FP64)_MONOID$"
            ),
            re.compile("^GxB_(PLUS|TIMES|ANY)_(FC32|FC64)_MONOID$"),
            re.compile("^GxB_(EQ|ANY)_BOOL_MONOID$"),
            re.compile("^GxB_(BOR|BAND|BXOR|BXNOR)_(UINT8|UINT16|UINT32|UINT64)_MONOID$"),
        ],
    }

    @classmethod
    def _build(cls, name, binaryop, identity, *, anonymous=False):
        if type(binaryop) is not BinaryOp:
            raise TypeError(f"binaryop must be a BinaryOp, not {type(binaryop)}")
        if name is None:
            name = binaryop.name
        new_type_obj = cls(name, binaryop, identity, anonymous=anonymous)
        if not binaryop._is_udt:
            if not isinstance(identity, Mapping):
                identities = dict.fromkeys(binaryop.types, identity)
                explicit_identities = False
            else:
                identities = {lookup_dtype(key): val for key, val in identity.items()}
                explicit_identities = True
            for type_, identity in identities.items():
                ret_type = binaryop[type_].return_type
                # If there is a domain mismatch, then DomainMismatch will be raised
                # below if identities were explicitly given.
                if type_ != ret_type and not explicit_identities:
                    continue
                new_monoid = ffi_new("GrB_Monoid*")
                func = libget(f"GrB_Monoid_new_{type_.name}")
                zcast = ffi.cast(type_.c_type, identity)
                check_status_carg(
                    func(new_monoid, binaryop[type_].gb_obj, zcast), "Monoid", new_monoid[0]
                )
                op = TypedUserMonoid(
                    new_type_obj,
                    name,
                    type_,
                    ret_type,
                    new_monoid[0],
                    binaryop[type_],
                    identity,
                )
                new_type_obj._add(op)
        return new_type_obj

    def _compile_udt(self, dtype, dtype2):
        if dtype2 is None:
            dtype2 = dtype
        elif dtype != dtype2:
            raise TypeError(
                "Monoid inputs must be the same dtype (got {dtype} and {dtype2}); "
                "unable to coerce when using UDTs."
            )
        if dtype in self._udt_types:
            return self._udt_ops[dtype]
        binaryop = self.binaryop._compile_udt(dtype, dtype2)
        from .scalar import Scalar

        ret_type = binaryop.return_type
        identity = Scalar.from_value(self._identity, dtype=ret_type, is_cscalar=True)
        new_monoid = ffi_new("GrB_Monoid*")
        status = lib.GrB_Monoid_new_UDT(new_monoid, binaryop.gb_obj, identity.gb_obj)
        check_status_carg(status, "Monoid", new_monoid[0])
        op = TypedUserMonoid(
            new_monoid,
            self.name,
            dtype,
            ret_type,
            new_monoid[0],
            binaryop,
            identity,
        )
        self._udt_types[dtype] = dtype
        self._udt_ops[dtype] = op
        return op

    @classmethod
    def register_anonymous(cls, binaryop, identity, name=None):
        if type(binaryop) is ParameterizedBinaryOp:
            return ParameterizedMonoid(name, binaryop, identity, anonymous=True)
        return cls._build(name, binaryop, identity, anonymous=True)

    @classmethod
    def register_new(cls, name, binaryop, identity, *, lazy=False):
        module, funcname = cls._remove_nesting(name)
        if lazy:
            module._delayed[funcname] = (
                cls.register_new,
                {"name": name, "binaryop": binaryop, "identity": identity},
            )
        elif type(binaryop) is ParameterizedBinaryOp:
            monoid = ParameterizedMonoid(name, binaryop, identity)
            setattr(module, funcname, monoid)
        else:
            monoid = cls._build(name, binaryop, identity)
            setattr(module, funcname, monoid)
        # Also save it to `graphblas.op` if not yet defined
        opmodule, funcname = cls._remove_nesting(name, module=op, modname="op", strict=False)
        if not _hasop(opmodule, funcname):
            if lazy:
                opmodule._delayed[funcname] = module
            else:
                setattr(opmodule, funcname, monoid)
        if not cls._initialized:  # pragma: no cover
            _STANDARD_OPERATOR_NAMES.add(f"{cls._modname}.{name}")
        if not lazy:
            return monoid

    def __init__(self, name, binaryop=None, identity=None, *, anonymous=False):
        super().__init__(name, anonymous=anonymous)
        self._binaryop = binaryop
        self._identity = identity
        if binaryop is not None:
            binaryop._monoid = self
            if binaryop._is_udt:
                self._udt_types = {}  # {dtype: DataType}
                self._udt_ops = {}  # {dtype: TypedUserMonoid}

    def __reduce__(self):
        if self._anonymous:
            return (self.register_anonymous, (self._binaryop, self._identity, self.name))
        name = f"monoid.{self.name}"
        if name in _STANDARD_OPERATOR_NAMES:
            return name
        return (self._deserialize, (self.name, self._binaryop, self._identity))

    @property
    def binaryop(self):
        if self._binaryop is not None:
            return self._binaryop
        # Must be builtin
        return getattr(binary, self.name)

    @property
    def identities(self):
        return {dtype: val.identity for dtype, val in self._typed_ops.items()}

    @property
    def _is_udt(self):
        return self._binaryop is not None and self._binaryop._is_udt

    @classmethod
    def _initialize(cls):
        super()._initialize()
        lor = monoid.lor._typed_ops[BOOL]
        land = monoid.land._typed_ops[BOOL]
        for cur_op, typed_op in [
            (monoid.max, lor),
            (monoid.min, land),
            # (monoid.plus, lor),  # two choices: lor, or plus[int]
            (monoid.times, land),
        ]:
            if BOOL not in cur_op.types:  # pragma: no branch
                cur_op.types[BOOL] = BOOL
                cur_op.coercions[BOOL] = BOOL
                cur_op._typed_ops[BOOL] = typed_op

        for cur_op in (monoid.lor, monoid.land, monoid.lxnor, monoid.lxor):
            bool_op = cur_op._typed_ops[BOOL]
            for dtype in (
                FP32,
                FP64,
                INT8,
                INT16,
                INT32,
                INT64,
                UINT8,
                UINT16,
                UINT32,
                UINT64,
            ):
                if dtype in cur_op.types:  # pragma: no cover
                    continue
                cur_op.types[dtype] = BOOL
                cur_op.coercions[dtype] = BOOL
                cur_op._typed_ops[dtype] = bool_op
        # Allow some functions to work on UDTs
        any_ = monoid.any
        any_._identity = 0
        any_._udt_types = {}
        any_._udt_ops = {}
        cls._initialized = True

    commutes_to = TypedBuiltinMonoid.commutes_to
    __call__ = TypedBuiltinMonoid.__call__


class Semiring(OpBase):
    __slots__ = "_monoid", "_binaryop"
    _module = semiring
    _modname = "semiring"
    _typed_class = TypedBuiltinSemiring
    _parse_config = {
        "trim_from_front": 4,
        "delete_exact": "SEMIRING",
        "num_underscores": 2,
        "re_exprs": [
            re.compile(
                "^GrB_(PLUS|MIN|MAX)_(PLUS|TIMES|FIRST|SECOND|MIN|MAX)_SEMIRING"
                "_(INT8|UINT8|INT16|UINT16|INT32|UINT32|INT64|UINT64|FP32|FP64)$"
            ),
            re.compile(
                "^GxB_(MIN|MAX|PLUS|TIMES|ANY)"
                "_(FIRST|SECOND|PAIR|MIN|MAX|PLUS|MINUS|RMINUS|TIMES"
                "|DIV|RDIV|ISEQ|ISNE|ISGT|ISLT|ISGE|ISLE|LOR|LAND|LXOR"
                "|FIRSTI1|FIRSTI|FIRSTJ1|FIRSTJ|SECONDI1|SECONDI|SECONDJ1|SECONDJ)"
                "_(INT8|UINT8|INT16|UINT16|INT32|UINT32|INT64|UINT64|FP32|FP64)$"
            ),
            re.compile(
                "^GxB_(PLUS|TIMES|ANY)_(FIRST|SECOND|PAIR|PLUS|MINUS|TIMES|DIV|RDIV|RMINUS)"
                "_(FC32|FC64)$"
            ),
            re.compile(
                "^GxB_(BOR|BAND|BXOR|BXNOR)_(BOR|BAND|BXOR|BXNOR)_(UINT8|UINT16|UINT32|UINT64)$"
            ),
        ],
        "re_exprs_return_bool": [
            re.compile("^GrB_(LOR|LAND|LXOR|LXNOR)_(LOR|LAND)_SEMIRING_BOOL$"),
            re.compile(
                "^GxB_(LOR|LAND|LXOR|EQ|ANY)_(EQ|NE|GT|LT|GE|LE)"
                "_(INT8|UINT8|INT16|UINT16|INT32|UINT32|INT64|UINT64|FP32|FP64)$"
            ),
            re.compile(
                "^GxB_(LOR|LAND|LXOR|EQ|ANY)_(FIRST|SECOND|PAIR|LOR|LAND|LXOR|EQ|GT|LT|GE|LE)_BOOL$"
            ),
        ],
    }

    @classmethod
    def _build(cls, name, monoid, binaryop, *, anonymous=False):
        if type(monoid) is not Monoid:
            raise TypeError(f"monoid must be a Monoid, not {type(monoid)}")
        if type(binaryop) is not BinaryOp:
            raise TypeError(f"binaryop must be a BinaryOp, not {type(binaryop)}")
        if name is None:
            name = f"{monoid.name}_{binaryop.name}".replace(".", "_")
        new_type_obj = cls(name, monoid, binaryop, anonymous=anonymous)
        if binaryop._is_udt:
            return new_type_obj
        for binary_in, binary_func in binaryop._typed_ops.items():
            binary_out = binary_func.return_type
            # Unfortunately, we can't have user-defined monoids over bools yet
            # because numba can't compile correctly.
            if (
                binary_out not in monoid.types
                # Are all coercions bad, or just to bool?
                or monoid.coercions.get(binary_out, binary_out) != binary_out
            ):
                continue
            new_semiring = ffi_new("GrB_Semiring*")
            check_status_carg(
                lib.GrB_Semiring_new(new_semiring, monoid[binary_out].gb_obj, binary_func.gb_obj),
                "Semiring",
                new_semiring,
            )
            ret_type = monoid[binary_out].return_type
            op = TypedUserSemiring(
                new_type_obj,
                name,
                binary_in,
                ret_type,
                new_semiring[0],
                monoid[binary_out],
                binary_func,
            )
            new_type_obj._add(op)
        return new_type_obj

    def _compile_udt(self, dtype, dtype2):
        if dtype2 is None:
            dtype2 = dtype
        dtypes = (dtype, dtype2)
        if dtypes in self._udt_types:
            return self._udt_ops[dtypes]
        binaryop = self.binaryop._compile_udt(dtype, dtype2)
        monoid = self.monoid[binaryop.return_type]
        ret_type = monoid.return_type
        new_semiring = ffi_new("GrB_Semiring*")
        status = lib.GrB_Semiring_new(new_semiring, monoid.gb_obj, binaryop.gb_obj)
        check_status_carg(status, "Semiring", new_semiring)
        op = TypedUserSemiring(
            new_semiring,
            self.name,
            dtype,
            ret_type,
            new_semiring[0],
            monoid,
            binaryop,
            dtype2=dtype2,
        )
        self._udt_types[dtypes] = dtype
        self._udt_ops[dtypes] = op
        return op

    @classmethod
    def register_anonymous(cls, monoid, binaryop, name=None):
        if type(monoid) is ParameterizedMonoid or type(binaryop) is ParameterizedBinaryOp:
            return ParameterizedSemiring(name, monoid, binaryop, anonymous=True)
        return cls._build(name, monoid, binaryop, anonymous=True)

    @classmethod
    def register_new(cls, name, monoid, binaryop, *, lazy=False):
        module, funcname = cls._remove_nesting(name)
        if lazy:
            module._delayed[funcname] = (
                cls.register_new,
                {"name": name, "monoid": monoid, "binaryop": binaryop},
            )
        elif type(monoid) is ParameterizedMonoid or type(binaryop) is ParameterizedBinaryOp:
            semiring = ParameterizedSemiring(name, monoid, binaryop)
            setattr(module, funcname, semiring)
        else:
            semiring = cls._build(name, monoid, binaryop)
            setattr(module, funcname, semiring)
        # Also save it to `graphblas.op` if not yet defined
        opmodule, funcname = cls._remove_nesting(name, module=op, modname="op", strict=False)
        if not _hasop(opmodule, funcname):
            if lazy:
                opmodule._delayed[funcname] = module
            else:
                setattr(opmodule, funcname, semiring)
        if not cls._initialized:
            _STANDARD_OPERATOR_NAMES.add(f"{cls._modname}.{name}")
        if not lazy:
            return semiring

    @classmethod
    def _initialize(cls):
        super()._initialize()
        # Rename div to cdiv (truncate towards 0)
        div_semirings = {
            attr: val
            for attr, val in vars(semiring).items()
            if type(val) is Semiring and attr.endswith("_div")
        }
        for orig_name, orig in div_semirings.items():
            name = f"{orig_name[:-3]}cdiv"
            cdiv_semiring = Semiring(name)
            setattr(semiring, name, cdiv_semiring)
            setattr(op, name, cdiv_semiring)
            delattr(semiring, orig_name)
            delattr(op, orig_name)
            for dtype, ret_type in orig.types.items():
                orig_semiring = orig[dtype]
                new_semiring = TypedBuiltinSemiring(
                    cdiv_semiring,
                    name,
                    dtype,
                    ret_type,
                    orig_semiring.gb_obj,
                    orig_semiring.gb_name,
                )
                cdiv_semiring._add(new_semiring)
        # Also add truediv (always floating point) and floordiv (truncate towards -inf)
        for orig_name, orig in div_semirings.items():
            cls.register_new(f"{orig_name[:-3]}truediv", orig.monoid, binary.truediv, lazy=True)
            cls.register_new(f"{orig_name[:-3]}rtruediv", orig.monoid, "rtruediv", lazy=True)
            cls.register_new(f"{orig_name[:-3]}floordiv", orig.monoid, "floordiv", lazy=True)
            cls.register_new(f"{orig_name[:-3]}rfloordiv", orig.monoid, "rfloordiv", lazy=True)
        # For aggregators
        cls.register_new("plus_pow", monoid.plus, binary.pow)
        cls.register_new("plus_rpow", monoid.plus, "rpow", lazy=True)
        cls.register_new("plus_absfirst", monoid.plus, "absfirst", lazy=True)
        cls.register_new("max_absfirst", monoid.max, "absfirst", lazy=True)
        cls.register_new("plus_abssecond", monoid.plus, "abssecond", lazy=True)
        cls.register_new("max_abssecond", monoid.max, "abssecond", lazy=True)

        # Update type information with sane coercion
        for lname in ("any", "eq", "land", "lor", "lxnor", "lxor"):
            target_name = f"{lname}_ne"
            source_name = f"{lname}_lxor"
            if not hasattr(semiring, target_name):
                continue
            target_op = getattr(semiring, target_name)
            if BOOL not in target_op.types:  # pragma: no branch
                source_op = getattr(semiring, source_name)
                typed_op = source_op._typed_ops[BOOL]
                target_op.types[BOOL] = BOOL
                target_op._typed_ops[BOOL] = typed_op
                target_op.coercions[dtype] = BOOL

        position_dtypes = [
            BOOL,
            FP32,
            FP64,
            INT8,
            INT16,
            UINT8,
            UINT16,
            UINT32,
            UINT64,
        ]
        notbool_dtypes = [
            FP32,
            FP64,
            INT8,
            INT16,
            INT32,
            INT64,
            UINT8,
            UINT16,
            UINT32,
            UINT64,
        ]
        if _supports_complex:
            position_dtypes.extend([FC32, FC64])
            notbool_dtypes.extend([FC32, FC64])
        for lnames, rnames, *types in (
            # fmt: off
            (
                ("any", "max", "min", "plus", "times"),
                (
                    "firsti", "firsti1", "firstj", "firstj1",
                    "secondi", "secondi1", "secondj", "secondj1",
                ),
                (
                    position_dtypes,
                    INT64,
                ),
            ),
            (
                ("eq", "land", "lor", "lxnor", "lxor"),
                ("first", "pair", "second"),
                # TODO: check if FC coercion works here
                (
                    notbool_dtypes,
                    BOOL,
                ),
            ),
            (
                ("band", "bor", "bxnor", "bxor"),
                ("band", "bor", "bxnor", "bxor"),
                ([INT8], UINT16),
                ([INT16], UINT32),
                ([INT32], UINT64),
                ([INT64], UINT64),
            ),
            (
                ("any", "eq", "land", "lor", "lxnor", "lxor"),
                ("eq", "land", "lor", "lxnor", "lxor", "ne"),
                (
                    (
                        FP32, FP64, INT8, INT16, INT32, INT64,
                        UINT8, UINT16, UINT32, UINT64,
                    ),
                    BOOL,
                ),
            ),
            # fmt: on
        ):
            for left, right in itertools.product(lnames, rnames):
                name = f"{left}_{right}"
                if not hasattr(semiring, name):
                    continue
                cur_op = getattr(semiring, name)
                for input_types, target_type in types:
                    typed_op = cur_op._typed_ops[target_type]
                    output_type = cur_op.types[target_type]
                    for dtype in input_types:
                        if dtype not in cur_op.types:
                            cur_op.types[dtype] = output_type
                            cur_op._typed_ops[dtype] = typed_op
                            cur_op.coercions[dtype] = target_type

        # Handle a few boolean cases
        for opname, targetname in (
            ("max_first", "lor_first"),
            ("max_second", "lor_second"),
            ("max_land", "lor_land"),
            ("max_lor", "lor_lor"),
            ("max_lxor", "lor_lxor"),
            ("min_first", "land_first"),
            ("min_second", "land_second"),
            ("min_land", "land_land"),
            ("min_lor", "land_lor"),
            ("min_lxor", "land_lxor"),
        ):
            cur_op = getattr(semiring, opname)
            target = getattr(semiring, targetname)
            if BOOL in cur_op.types or BOOL not in target.types:  # pragma: no cover
                continue
            cur_op.types[BOOL] = target.types[BOOL]
            cur_op._typed_ops[BOOL] = target._typed_ops[BOOL]
            cur_op.coercions[BOOL] = BOOL
        cls._initialized = True

    def __init__(self, name, monoid=None, binaryop=None, *, anonymous=False):
        super().__init__(name, anonymous=anonymous)
        self._monoid = monoid
        self._binaryop = binaryop
        try:
            if self.binaryop._udt_types is not None:
                self._udt_types = {}  # {(dtype, dtype): DataType}
                self._udt_ops = {}  # {(dtype, dtype): TypedUserSemiring}
        except AttributeError:
            # `*_div` semirings raise here, but don't need `_udt_types`
            pass

    def __reduce__(self):
        if self._anonymous:
            return (self.register_anonymous, (self._monoid, self._binaryop, self.name))
        name = f"semiring.{self.name}"
        if name in _STANDARD_OPERATOR_NAMES:
            return name
        return (self._deserialize, (self.name, self._monoid, self._binaryop))

    @property
    def binaryop(self):
        if self._binaryop is not None:
            return self._binaryop
        # Must be builtin
        return getattr(binary, self.name.split("_")[1])

    @property
    def monoid(self):
        if self._monoid is not None:
            return self._monoid
        # Must be builtin
        return getattr(monoid, self.name.split("_")[0])

    @property
    def is_positional(self):
        return self.binaryop.is_positional

    @property
    def _is_udt(self):
        return self._binaryop is not None and self._binaryop._is_udt

    commutes_to = TypedBuiltinSemiring.commutes_to
    is_commutative = TypedBuiltinSemiring.is_commutative
    __call__ = TypedBuiltinSemiring.__call__


def get_typed_op(op, dtype, dtype2=None, *, is_left_scalar=False, is_right_scalar=False, kind=None):
    if isinstance(op, OpBase):
        if op._is_udt:
            return op._compile_udt(dtype, dtype2)
        if dtype2 is not None:
            try:
                dtype = unify(
                    dtype, dtype2, is_left_scalar=is_left_scalar, is_right_scalar=is_right_scalar
                )
            except (TypeError, AttributeError):
                if op.is_positional:
                    return op[UINT64]
                if op._udt_types is None:
                    raise
                return op._compile_udt(dtype, dtype2)
        return op[dtype]
    elif isinstance(op, ParameterizedUdf):
        op = op()  # Use default parameters of parameterized UDFs
        return get_typed_op(
            op,
            dtype,
            dtype2,
            is_left_scalar=is_left_scalar,
            is_right_scalar=is_right_scalar,
            kind=kind,
        )
    elif isinstance(op, TypedOpBase):
        return op
    elif isinstance(op, Aggregator):
        return op[dtype]
    elif isinstance(op, TypedAggregator):
        return op
    elif isinstance(op, str):
        if kind == "unary":
            op = unary_from_string(op)
        elif kind == "select":
            op = select_from_string(op)
        elif kind == "binary":
            op = binary_from_string(op)
        elif kind == "monoid":
            op = monoid_from_string(op)
        elif kind == "semiring":
            op = semiring_from_string(op)
        elif kind == "binary|aggregator":
            try:
                op = binary_from_string(op)
            except ValueError:
                try:
                    op = aggregator_from_string(op)
                except ValueError:
                    raise ValueError(
                        f"Unknown binary or aggregator string: {op!r}.  Example usage: '+[int]'"
                    ) from None
        else:
            raise ValueError(
                f"Unable to get op from string {op!r}.  `kind=` argument must be provided as "
                '"unary", "binary", "monoid", "semiring", or "binary|aggregator".'
            )
        return get_typed_op(
            op,
            dtype,
            dtype2,
            is_left_scalar=is_left_scalar,
            is_right_scalar=is_right_scalar,
            kind=kind,
        )
    else:
        raise TypeError(f"Unable to get typed operator from object with type {type(op)}")


def find_opclass(gb_op):
    if isinstance(gb_op, OpBase):
        opclass = type(gb_op).__name__
    elif isinstance(gb_op, TypedOpBase):
        opclass = gb_op.opclass
    elif isinstance(gb_op, ParameterizedUdf):
        gb_op = gb_op()  # Use default parameters of parameterized UDFs
        gb_op, opclass = find_opclass(gb_op)
    else:
        opclass = UNKNOWN_OPCLASS
    return gb_op, opclass


def get_semiring(monoid, binaryop, name=None):
    """Get or create a Semiring object from a monoid and binaryop.

    If either are typed, then the returned semiring will also be typed.

    See Also
    --------
    Semiring.register_anonymous
    Semiring.register_new
    """
    monoid, opclass = find_opclass(monoid)
    switched = False
    if opclass == "BinaryOp" and monoid.monoid is not None:
        switched = True
        monoid = monoid.monoid
    elif opclass != "Monoid":
        raise TypeError(f"Expected a Monoid for the monoid argument.  Got type: {type(monoid)}")
    binaryop, opclass = find_opclass(binaryop)
    if opclass == "Monoid":
        if switched:
            raise TypeError(
                "Got a BinaryOp for the monoid argument and a Monoid for the binaryop argument.  "
                "Are the arguments switched?  Hint: you can do `mymonoid.binaryop` to get the "
                "binaryop from a monoid."
            )
        binaryop = binaryop.binaryop
    elif opclass != "BinaryOp":
        raise TypeError(
            f"Expected a BinaryOp for the binaryop argument.  Got type: {type(binaryop)}"
        )
    if isinstance(monoid, Monoid):
        monoid_type = None
    else:
        monoid_type = monoid.type
        monoid = monoid.parent
    if isinstance(binaryop, BinaryOp):
        binary_type = None
    else:
        binary_type = binaryop.type
        binaryop = binaryop.parent
    if monoid._anonymous or binaryop._anonymous:
        rv = Semiring.register_anonymous(monoid, binaryop, name=name)
    else:
        *monoid_prefix, monoid_name = monoid.name.rsplit(".", 1)
        *binary_prefix, binary_name = binaryop.name.rsplit(".", 1)
        if (
            monoid_prefix
            and binary_prefix
            and monoid_prefix == binary_prefix
            or config.get("mapnumpy")
            and (
                monoid_prefix == ["numpy"]
                and not binary_prefix
                or binary_prefix == ["numpy"]
                and not monoid_prefix
            )
        ):
            canonical_name = (
                ".".join(monoid_prefix or binary_prefix) + f".{monoid_name}_{binary_name}"
            )
        else:
            canonical_name = f"{monoid.name}_{binaryop.name}".replace(".", "_")
        if name is None:
            name = canonical_name

        module, funcname = Semiring._remove_nesting(canonical_name, strict=False)
        rv = (
            getattr(module, funcname)
            if funcname in module.__dict__ or funcname in module._delayed
            else None
        )
        if rv is None and name != canonical_name:
            module, funcname = Semiring._remove_nesting(name, strict=False)
            rv = (
                getattr(module, funcname)
                if funcname in module.__dict__ or funcname in module._delayed
                else None
            )
        if rv is None:
            rv = Semiring.register_new(canonical_name, monoid, binaryop)
        elif rv.monoid is not monoid or rv.binaryop is not binaryop:  # pragma: no cover
            # It's not the object we expect (can this happen?)
            rv = Semiring.register_anonymous(monoid, binaryop, name=name)
        if name != canonical_name:
            module, funcname = Semiring._remove_nesting(name, strict=False)
            if not _hasop(module, funcname):  # pragma: no branch
                setattr(module, funcname, rv)

    if binary_type is not None:
        return rv[binary_type]
    elif monoid_type is not None:
        return rv[monoid_type]
    else:
        return rv


# Now initialize all the things!
try:
    UnaryOp._initialize()
    SelectOp._initialize()
    BinaryOp._initialize()
    Monoid._initialize()
    Semiring._initialize()
except Exception:  # pragma: no cover
    # Exceptions here can often get ignored by Python
    import traceback

    traceback.print_exc()
    raise

_str_to_unary = {
    "-": unary.ainv,
    "~": unary.lnot,
}
_str_to_select = {
    "<": select.valuelt,
    ">": select.valuegt,
    "<=": select.valuele,
    ">=": select.valuege,
    "!=": select.valuene,
    "==": select.valueeq,
    "col<=": select.colle,
    "col>": select.colgt,
    "row<=": select.rowle,
    "row>": select.rowgt,
}
_str_to_binary = {
    "<": binary.lt,
    ">": binary.gt,
    "<=": binary.le,
    ">=": binary.ge,
    "!=": binary.ne,
    "==": binary.eq,
    "+": binary.plus,
    "-": binary.minus,
    "*": binary.times,
    "/": binary.truediv,
    "//": "floordiv",
    "%": "numpy.mod",
    "**": binary.pow,
    "&": binary.land,
    "|": binary.lor,
    "^": binary.lxor,
}
_str_to_monoid = {
    "==": monoid.eq,
    "+": monoid.plus,
    "*": monoid.times,
    "&": monoid.land,
    "|": monoid.lor,
    "^": monoid.lxor,
}


def _from_string(string, module, mapping, example):
    s = string.lower().strip()
    base, *dtype = s.split("[")
    if len(dtype) > 1:
        name = module.__name__.split(".")[-1]
        raise ValueError(
            f'Bad {name} string: {string!r}.  Contains too many "[".  Example usage: {example!r}'
        )
    elif dtype:
        dtype = dtype[0]
        if not dtype.endswith("]"):
            name = module.__name__.split(".")[-1]
            raise ValueError(
                f'Bad {name} string: {string!r}.  Datatype specification does not end with "]".  '
                f"Example usage: {example!r}"
            )
        dtype = lookup_dtype(dtype[:-1])
    if "]" in base:
        name = module.__name__.split(".")[-1]
        raise ValueError(
            f'Bad {name} string: {string!r}.  "]" not matched by "[".  Example usage: {example!r}'
        )
    if base in mapping:
        op = mapping[base]
        if type(op) is str:
            op = mapping[base] = module.from_string(op)
    elif hasattr(module, base):
        op = getattr(module, base)
    elif hasattr(module, "numpy") and hasattr(module.numpy, base):
        op = getattr(module.numpy, base)
    else:
        *paths, attr = base.split(".")
        op = None
        cur = module
        for path in paths:
            cur = getattr(cur, path, None)
            if not isinstance(cur, (OpPath, ModuleType)):
                cur = None
                break
        op = getattr(cur, attr, None)
        if op is None:
            name = module.__name__.split(".")[-1]
            raise ValueError(f"Unknown {name} string: {string!r}.  Example usage: {example!r}")
    if dtype:
        op = op[dtype]
    return op


def unary_from_string(string):
    return _from_string(string, unary, _str_to_unary, "abs[int]")


def select_from_string(string):
    return _from_string(string, select, _str_to_select, "tril")


def binary_from_string(string):
    return _from_string(string, binary, _str_to_binary, "+[int]")


def monoid_from_string(string):
    return _from_string(string, monoid, _str_to_monoid, "+[int]")


def semiring_from_string(string):
    split = string.split(".")
    if len(split) == 1:
        try:
            return _from_string(string, semiring, {}, "min.+[int]")
        except Exception:
            pass
    if len(split) != 2:
        raise ValueError(
            f"Bad semiring string: {string!r}.  "
            'The monoid and binaryop should be separated by exactly one period, ".".  '
            "Example usage: min.+[int]"
        )
    cur_monoid = monoid_from_string(split[0])
    cur_binary = binary_from_string(split[1])
    return get_semiring(cur_monoid, cur_binary)


def op_from_string(string):
    for func in [
        unary_from_string,
        binary_from_string,
        monoid_from_string,
        semiring_from_string,
        # Give binary precedence over this
        select_from_string,
    ]:
        try:
            return func(string)
        except Exception:
            pass
    raise ValueError(f"Unknown op string: {string!r}.  Example usage: 'abs[int]'")


unary.from_string = unary_from_string
select.from_string = select_from_string
binary.from_string = binary_from_string
monoid.from_string = monoid_from_string
semiring.from_string = semiring_from_string
op.from_string = op_from_string

from . import agg  # noqa isort:skip
from .agg import Aggregator, TypedAggregator  # noqa isort:skip

_str_to_agg = {
    "+": agg.sum,
    "*": agg.prod,
    "&": agg.all,
    "|": agg.any,
}


def aggregator_from_string(string):
    return _from_string(string, agg, _str_to_agg, "sum[int]")


agg.from_string = aggregator_from_string<|MERGE_RESOLUTION|>--- conflicted
+++ resolved
@@ -1551,14 +1551,6 @@
             sig = (dtype.numba_type, dtype2.numba_type)
             numba_func.compile(sig)  # Should we catch and give additional error message?
             ret_type = lookup_dtype(numba_func.overloads[sig].signature.return_type)
-<<<<<<< HEAD
-            if ret_type is not dtype and ret_type is not dtype2:
-                if ret_type.gb_obj is dtype.gb_obj:
-                    ret_type = dtype
-                elif ret_type.gb_obj is dtype2.gb_obj:  # pragma: no cover
-                    ret_type = dtype2
-=======
->>>>>>> 6c0c1b45
             binary_wrapper, wrapper_sig = _get_udt_wrapper(numba_func, ret_type, dtype, dtype2)
 
         binary_wrapper = numba.cfunc(wrapper_sig, nopython=True)(binary_wrapper)
