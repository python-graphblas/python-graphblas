--- conflicted
+++ resolved
@@ -31,19 +31,7 @@
     def _carg(self):
         return self.parent.gb_obj[0]
 
-<<<<<<< HEAD
-    @property
-    def mask(self):
-        warnings.warn(
-            "`mask.mask` is deprecated; please use `mask.parent` instead.",
-            DeprecationWarning,
-        )
-        return self.parent
-
     def new(self, dtype=None, *, complement=False, mask=None, name=None, **opts):
-=======
-    def new(self, dtype=None, *, complement=False, mask=None, name=None):
->>>>>>> 0a627bc3
         """Return a new object with True values determined by the mask(s).
 
         By default, the result is True wherever the mask(s) would have been applied,
