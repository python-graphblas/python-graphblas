import itertools
import warnings

import numpy as np

from .. import backend, binary, monoid, select, semiring, unary
from ..dtypes import _INDEX, FP64, INT64, lookup_dtype, unify
from ..exceptions import DimensionMismatch, NoValue, check_status
from . import _supports_udfs, automethods, ffi, lib, utils
from .base import BaseExpression, BaseType, _check_mask, call
from .descriptor import lookup as descriptor_lookup
from .expr import _ALL_INDICES, AmbiguousAssignOrExtract, IndexerResolver, Updater
from .mask import Mask, StructuralMask, ValueMask
from .operator import (
    UNKNOWN_OPCLASS,
    _get_typed_op_from_exprs,
    find_opclass,
    get_semiring,
    get_typed_op,
    op_from_string,
)
from .scalar import (
    _COMPLETE,
    _MATERIALIZE,
    Scalar,
    ScalarExpression,
    ScalarIndexExpr,
    _as_scalar,
    _scalar_index,
)
from .utils import (
    _CArray,
    _Pointer,
    class_property,
    ints_to_numpy_buffer,
    normalize_values,
    output_type,
    values_to_numpy_buffer,
    wrapdoc,
)

if backend == "suitesparse":
    from .ss.vector import ss

ffi_new = ffi.new


# Custom recipes
def _v_add_m(updater, left, right, op):
    full = Vector(left.dtype, right._ncols, name="v_full")
    full(**updater.opts)[:] = 0
    temp = left.outer(full, binary.first).new(
        name="M_temp", mask=updater.kwargs.get("mask"), **updater.opts
    )
    updater << temp.ewise_add(right, op)


def _v_mult_m(updater, left, right, op):
    updater << left.diag(name="M_temp").mxm(right, get_semiring(monoid.any, op))


def _v_union_m(updater, left, right, left_default, right_default, op):
    full = Vector(left.dtype, right._ncols, name="v_full")
    full(**updater.opts)[:] = 0
    temp = left.outer(full, binary.first).new(
        name="M_temp", mask=updater.kwargs.get("mask"), **updater.opts
    )
    updater << temp.ewise_union(right, op, left_default=left_default, right_default=right_default)


def _v_union_v(updater, left, right, left_default, right_default, op):
    mask = updater.kwargs.get("mask")
    opts = updater.opts
    new_left = left.dup(op.type, clear=True)
    new_left(mask=mask, **opts) << binary.second(right, left_default)
    new_left(mask=mask, **opts) << binary.first(left | new_left)
    new_right = right.dup(op.type2, clear=True)
    new_right(mask=mask, **opts) << binary.second(left, right_default)
    new_right(mask=mask, **opts) << binary.first(right | new_right)
    updater << op(new_left & new_right)


def _reposition(updater, indices, chunk):
    updater[indices] = chunk


def _select_mask(updater, obj, mask):
    if updater.kwargs.get("mask") is None:
        orig_kwargs = updater.kwargs
        try:
            if updater.kwargs.get("accum") is None:
                updater.kwargs = dict(orig_kwargs, mask=mask, replace=True)
            else:
                updater.kwargs = dict(orig_kwargs, mask=mask)
            updater << obj
        finally:
            updater.kwargs = orig_kwargs
    else:
        # Can we do any better depending on accum, replace, and type of masks?
        updater << obj.dup(mask=mask)


def _isclose_recipe(self, other, rel_tol, abs_tol, **opts):
    #  x == y or abs(x - y) <= max(rel_tol * max(abs(x), abs(y)), abs_tol)
    isequal = self.ewise_mult(other, binary.eq).new(bool, name="isclose", **opts)
    if isequal._nvals != self._nvals:
        return False
    if type(isequal) is Vector:
        val = isequal.reduce(monoid.land, allow_empty=False).new(**opts).value
    else:
        val = isequal.reduce_scalar(monoid.land, allow_empty=False).new(**opts).value
    if val:
        return True
    # So we can use structural mask below
    isequal(**opts) << select.value(isequal == True)  # noqa: E712

    # abs(x)
    x = self.apply(unary.abs).new(FP64, mask=~isequal.S, **opts)
    # abs(y)
    y = other.apply(unary.abs).new(FP64, mask=~isequal.S, **opts)
    # max(abs(x), abs(y))
    x(**opts) << x.ewise_mult(y, binary.max)
    max_x_y = x
    # rel_tol * max(abs(x), abs(y))
    max_x_y(**opts) << max_x_y.apply(binary.times, rel_tol)
    # max(rel_tol * max(abs(x), abs(y)), abs_tol)
    max_x_y(**opts) << max_x_y.apply(binary.max, abs_tol)

    # x - y
    y(~isequal.S, replace=True, **opts) << self.ewise_mult(other, binary.minus)
    abs_x_y = y
    # abs(x - y)
    abs_x_y(**opts) << abs_x_y.apply(unary.abs)

    # abs(x - y) <= max(rel_tol * max(abs(x), abs(y)), abs_tol)
    isequal(**opts) << abs_x_y.ewise_mult(max_x_y, binary.le)
    if isequal.ndim == 1:
        return isequal.reduce(monoid.land, allow_empty=False).new(**opts).value
    return isequal.reduce_scalar(monoid.land, allow_empty=False).new(**opts).value


class Vector(BaseType):
    """Create a new GraphBLAS Sparse Vector.

    Parameters
    ----------
    dtype :
        Data type for elements in the Vector.
    size : int
        Size of the Vector.
    name : str, optional
        Name to give the Vector. This will be displayed in the ``__repr__``.
    """

    __slots__ = "_size", "_parent", "ss"
    ndim = 1
    _name_counter = itertools.count()

    def __new__(cls, dtype=FP64, size=0, *, name=None):
        self = object.__new__(cls)
        self.dtype = lookup_dtype(dtype)
        size = _as_scalar(size, _INDEX, is_cscalar=True)
        self.name = f"v_{next(Vector._name_counter)}" if name is None else name
        self.gb_obj = ffi_new("GrB_Vector*")
        call("GrB_Vector_new", [_Pointer(self), self.dtype, size])
        self._size = size.value
        self._parent = None
        if backend == "suitesparse":
            self.ss = ss(self)
        return self

    @classmethod
    def _from_obj(cls, gb_obj, dtype, size, *, parent=None, name=None):
        self = object.__new__(cls)
        self.name = f"v_{next(Vector._name_counter)}" if name is None else name
        self.gb_obj = gb_obj
        self.dtype = dtype
        self._size = size
        self._parent = parent
        if backend == "suitesparse":
            self.ss = ss(self)
        return self

    def __del__(self):
        parent = getattr(self, "_parent", None)
        if parent is not None:
            return
        gb_obj = getattr(self, "gb_obj", None)
        if gb_obj is not None and lib is not None:
            # it's difficult/dangerous to record the call, b/c `self.name` may not exist
            check_status(lib.GrB_Vector_free(gb_obj), self)

    def _as_matrix(self, *, name=None):
        """Cast this Vector to a Matrix (such as a column vector).

        This is SuiteSparse-specific and may change in the future.
        This does not copy the vector.
        """
        from .matrix import Matrix

        if backend == "suitesparse":
            return Matrix._from_obj(
                ffi.cast("GrB_Matrix*", self.gb_obj),
                self.dtype,
                self._size,
                1,
                parent=self,
                name=f"(GrB_Matrix){self.name}" if name is None else name,
            )
        rv = Matrix(self.dtype, self._size, 1, name=self.name if name is None else name)
        rv[:, 0] = self
        return rv

    def __repr__(self, mask=None, expr=None):
        from .formatting import format_vector
        from .recorder import skip_record

        with skip_record:
            return format_vector(self, mask=mask, expr=expr)

    def _repr_html_(self, mask=None, collapse=False, expr=None):
        if self._parent is not None and mask is None:
            # Scalars repr can't handle mask
            return self._parent._repr_html_(collapse=collapse)
        from .formatting import format_vector_html
        from .recorder import skip_record

        with skip_record:
            return format_vector_html(self, mask=mask, collapse=collapse, expr=expr)

    @property
    def _name_html(self):
        if self._parent is not None:
            return self._parent._name_html
        return super()._name_html

    def __reduce__(self):
        # TODO: we should probably use (or compare to) GraphBLAS serialize methods
        if backend == "suitesparse":
            pieces = self.ss.export(raw=True)
        else:
            indices, values = self.to_coo(sort=False)
            pieces = (indices, values, self.dtype, self._size)
        return self._deserialize, (pieces, self.name)

    @staticmethod
    def _deserialize(pieces, name):
        if backend == "suitesparse":
            return Vector.ss.import_any(name=name, **pieces)
        indices, values, dtype, size = pieces
        return Vector.from_coo(indices, values, dtype, size=size, name=name)

    @property
    def S(self):
        """Create a Mask based on the structure of the Vector."""
        return StructuralMask(self)

    @property
    def V(self):
        """Create a Mask based on the values in the Vector (treating each value as truthy)."""
        return ValueMask(self)

    def __delitem__(self, keys, **opts):
        """Delete a single element or subvector.

        Examples
        --------
            >>> del v[1:-1]
        """
        del Updater(self, opts=opts)[keys]

    def __getitem__(self, keys):
        """Extract a single element or subvector.

        See the `Extract section <../user_guide/operations.html#extract>`__
        in the User Guide for more details.

        Examples
        --------
        .. code-block:: python

            sub_v = v[[1, 3, 5]].new()
        """
        resolved_indexes = IndexerResolver(self, keys)
        shape = resolved_indexes.shape
        if not shape:
            return ScalarIndexExpr(self, resolved_indexes)
        return VectorIndexExpr(self, resolved_indexes, *shape)

    def __setitem__(self, keys, expr, **opts):
        """Assign values to a single element or subvector.

        See the `Assign section <../user_guide/operations.html#assign>`__
        in the User Guide for more details.

        Examples
        --------
        .. code-block:: python

            # This makes a dense iso-value vector
            v[:] = 1
        """
        Updater(self, opts=opts)[keys] = expr

    def __contains__(self, index):
        """Indicates whether a value is present at the index.

        Examples
        --------
        .. code-block:: python

            # Check if v[15] is non-empty
            15 in v
        """
        extractor = self[index]
        if not extractor._is_scalar:
            raise TypeError(
                f"Invalid index to Vector contains: {index!r}.  An integer is expected.  "
                "Doing `index in my_vector` checks whether a value is present at that index."
            )
        scalar = extractor.new(name="s_contains")
        return not scalar._is_empty

    def __iter__(self):
        """Iterate over indices which are present in the vector."""
        indices, _ = self.to_coo(values=False)
        return indices.flat

    def __sizeof__(self):
        if backend == "suitesparse":
            size = ffi_new("size_t*")
            check_status(lib.GxB_Vector_memoryUsage(size, self.gb_obj[0]), self)
            return size[0] + object.__sizeof__(self)
        raise TypeError("Unable to get size of Vector with backend: {backend}")

    def isequal(self, other, *, check_dtype=False, **opts):
        """Check for exact equality (same size, same structure).

        Parameters
        ----------
        other : Vector
            The vector to compare against
        check_dtypes : bool, default=False
            If True, also checks that dtypes match

        Returns
        -------
        bool

        See Also
        --------
        :meth:`isclose` : For equality check of floating point dtypes
        """
        other = self._expect_type(other, Vector, within="isequal", argname="other")
        if check_dtype and self.dtype != other.dtype:
            return False
        if self._size != other._size:
            return False
        if self._nvals != other._nvals:
            return False
        if check_dtype:
            # dtypes are equivalent, so not need to unify
            op = binary.eq[self.dtype]
        else:
            op = get_typed_op(binary.eq, self.dtype, other.dtype, kind="binary")

        matches = Vector(bool, self._size, name="v_isequal")
        matches(**opts) << self.ewise_mult(other, op)
        # ewise_mult performs intersection, so nvals will indicate mismatched empty values
        if matches._nvals != self._nvals:
            return False

        # Check if all results are True
        return matches.reduce(monoid.land, allow_empty=False).new(**opts).value

    def isclose(self, other, *, rel_tol=1e-7, abs_tol=0.0, check_dtype=False, **opts):
        """Check for approximate equality (including same size and same structure).

        Equivalent to: ``abs(a-b) <= max(rel_tol * max(abs(a), abs(b)), abs_tol)``.

        Parameters
        ----------
        other : Vector
            Vector to compare against
        rel_tol : float
            Relative tolerance
        abs_tol : float
            Absolute tolerance
        check_dtype : bool
            If True, also checks that dtypes match

        Returns
        -------
        bool
        """
        other = self._expect_type(other, Vector, within="isclose", argname="other")
        if check_dtype and self.dtype != other.dtype:
            return False
        if self._size != other._size:
            return False
        if self._nvals != other._nvals:
            return False
        if not _supports_udfs:
            return _isclose_recipe(self, other, rel_tol, abs_tol, **opts)

        matches = self.ewise_mult(other, binary.isclose(rel_tol, abs_tol)).new(
            bool, name="M_isclose", **opts
        )
        # ewise_mult performs intersection, so nvals will indicate mismatched empty values
        if matches._nvals != self._nvals:
            return False

        # Check if all results are True
        return matches.reduce(monoid.land, allow_empty=False).new(**opts).value

    @property
    def size(self):
        """Size of the Vector."""
        scalar = _scalar_index("s_size")
        call("GrB_Vector_size", [_Pointer(scalar), self])
        return scalar.gb_obj[0]

    @property
    def shape(self):
        """A tuple of ``(size,)``."""
        return (self._size,)

    @property
    def nvals(self):
        """Number of non-empty values in the Vector."""
        scalar = _scalar_index("s_nvals")
        call("GrB_Vector_nvals", [_Pointer(scalar), self])
        return scalar.gb_obj[0]

    @property
    def _nvals(self):
        """Like nvals, but doesn't record calls."""
        n = ffi_new("GrB_Index*")
        check_status(lib.GrB_Vector_nvals(n, self.gb_obj[0]), self)
        return n[0]

    def clear(self):
        """In-place operation which clears all values in the Vector.

        After the call, :attr:`nvals` will return 0. The :attr:`size` will not change.
        """
        call("GrB_Vector_clear", [self])

    def resize(self, size):
        """In-place operation which changes the :attr:`size`.

        | Increasing :attr:`size` will expand with empty values.
        | Decreasing :attr:`size` will drop existing values above the new maximum index.
        """
        size = _as_scalar(size, _INDEX, is_cscalar=True)
        call("GrB_Vector_resize", [self, size])
        self._size = size.value

    def to_values(self, dtype=None, *, indices=True, values=True, sort=True):
        """Extract the indices and values as a 2-tuple of numpy arrays.

        .. deprecated:: 2022.11.0
            ``Vector.to_values`` will be removed in a future release.
            Use ``Vector.to_coo`` instead. Will be removed in version 2023.9.0 or later

        Parameters
        ----------
        dtype :
            Requested dtype for the output values array.
        indices :bool, default=True
            Whether to return indices; will return ``None`` for indices if ``False``
        values : bool, default=True
            Whether to return values; will return ``None`` for values if ``False``
        sort : bool, default=True
            Whether to require sorted indices.

        Returns
        -------
        np.ndarray[dtype=uint64] : Indices
        np.ndarray : Values
        """
        warnings.warn(
            "`Vector.to_values(...)` is deprecated; please use `Vector.to_coo(...)` instead.",
            DeprecationWarning,
            stacklevel=2,
        )
        return self.to_coo(dtype, indices=indices, values=values, sort=sort)

    def to_coo(self, dtype=None, *, indices=True, values=True, sort=True):
        """Extract the indices and values as a 2-tuple of numpy arrays.

        Parameters
        ----------
        dtype :
            Requested dtype for the output values array.
        indices :bool, default=True
            Whether to return indices; will return ``None`` for indices if ``False``
        values : bool, default=True
            Whether to return values; will return ``None`` for values if ``False``
        sort : bool, default=True
            Whether to require sorted indices.

        See Also
        --------
        to_dense
        to_dict
        from_coo

        Returns
        -------
        np.ndarray[dtype=uint64] : Indices
        np.ndarray : Values
        """
        if sort and backend == "suitesparse":
            self.wait()  # sort in SS
        nvals = self._nvals
        if indices or backend != "suitesparse":
            c_indices = _CArray(size=nvals, name="&index_array")
        else:
            c_indices = None
        if values or backend != "suitesparse":
            c_values = _CArray(size=nvals, dtype=self.dtype, name="&values_array")
        else:
            c_values = None
        scalar = _scalar_index("s_nvals")
        scalar.value = nvals
        dtype_name = "UDT" if self.dtype._is_udt else self.dtype.name
        call(
            f"GrB_Vector_extractTuples_{dtype_name}", [c_indices, c_values, _Pointer(scalar), self]
        )
        if values:
            c_values = normalize_values(self, c_values.array, dtype)
        if sort and backend != "suitesparse":
            c_indices = c_indices.array
            ind = np.argsort(c_indices)
            return (
                c_indices[ind] if indices else None,
                c_values[ind] if values else None,
            )
        return (
            c_indices.array if indices else None,
            c_values if values else None,
        )

    def build(self, indices, values, *, dup_op=None, clear=False, size=None):
        """Rarely used method to insert values into an existing Vector. The typical use case
        is to create a new Vector and insert values at the same time using :meth:`from_coo`.

        All the arguments are used identically in :meth:`from_coo`, except for ``clear``, which
        indicates whether to clear the Vector prior to adding the new values.
        """
        # TODO: accept `dtype` keyword to match the dtype of `values`?
        indices = ints_to_numpy_buffer(indices, np.uint64, name="indices")
        values, dtype = values_to_numpy_buffer(values, self.dtype)
        n = values.shape[0]
        if indices.size != n:
            raise ValueError(
                f"`indices` and `values` lengths must match: {indices.size} != {values.size}"
            )
        if clear:
            self.clear()
        if size is not None:
            self.resize(size)
        if n == 0:
            return

        dup_op_given = dup_op is not None
        if not dup_op_given:
            if not self.dtype._is_udt:
                dup_op = binary.plus
            elif backend != "suitesparse":
                dup_op = binary.any
            # SS:SuiteSparse-specific: we use NULL for dup_op
        if dup_op is not None:
            dup_op = get_typed_op(dup_op, self.dtype, kind="binary")
            if dup_op.opclass == "Monoid":
                dup_op = dup_op.binaryop
            else:
                self._expect_op(dup_op, "BinaryOp", within="build", argname="dup_op")

        indices = _CArray(indices)
        values = _CArray(values, self.dtype)
        dtype_name = "UDT" if self.dtype._is_udt else self.dtype.name
        call(
            f"GrB_Vector_build_{dtype_name}",
            [self, indices, values, _as_scalar(n, _INDEX, is_cscalar=True), dup_op],
        )

        # Check for duplicates when dup_op was not provided
        if not dup_op_given and self._nvals < n:
            raise ValueError("Duplicate indices found, must provide `dup_op` BinaryOp")

    def dup(self, dtype=None, *, clear=False, mask=None, name=None, **opts):
        """Create a duplicate of the Vector.

        This is a full copy, not a view on the original.

        Parameters
        ----------
        dtype :
            Data type of the new Vector. Normal typecasting rules apply.
        clear : bool, default=False
            If True, the returned Vector will be empty.
        mask : Mask, optional
            Mask controlling which elements of the original to include in the copy.
        name : str, optional
            Name to give the Vector.

        Returns
        -------
        Vector
        """
        if dtype is not None or mask is not None or clear:
            if dtype is None:
                dtype = self.dtype
            rv = Vector(dtype, size=self._size, name=name)
            if not clear:
                rv(mask=mask, **opts)[...] = self
        else:
            if opts:
                # Ignore opts for now
                desc = descriptor_lookup(**opts)  # noqa: F841 (keep desc in scope for context)
            rv = Vector._from_obj(ffi_new("GrB_Vector*"), self.dtype, self._size, name=name)
            call("GrB_Vector_dup", [_Pointer(rv), self])
        return rv

    def diag(self, k=0, *, name=None):
        """Return a Matrix with values on the diagonal built from the Vector.

        Parameters
        ----------
        k : int
            Off-diagonal offset in the Matrix.
        dtype :
            Data type of the new Matrix. Normal typecasting rules apply.
        name : str, optional
            Name to give the new Matrix.

        Returns
        -------
        :class:`~graphblas.Matrix`
        """
        from .matrix import Matrix

        k = _as_scalar(k, INT64, is_cscalar=True)
        n = self._size + abs(k.value)
        rv = Matrix._from_obj(ffi_new("GrB_Matrix*"), self.dtype, n, n, name=name)
        call("GrB_Matrix_diag", [_Pointer(rv), self, k])
        return rv

    def wait(self, how="materialize"):
        """Wait for a computation to complete or establish a "happens-before" relation.

        Parameters
        ----------
        how : {"materialize", "complete"}
            "materialize" fully computes an object.
            "complete" establishes a "happens-before" relation useful with multi-threading.
            See GraphBLAS documentation for more details.

        In `non-blocking mode <../user_guide/init.html#graphblas-modes>`__,
        the computations may be delayed and not yet safe to use by multiple threads.
        Use wait to force completion of the Vector.

        Has no effect in `blocking mode <../user_guide/init.html#graphblas-modes>`__.
        """
        how = how.lower()
        if how == "materialize":
            mode = _MATERIALIZE
        elif how == "complete":
            mode = _COMPLETE
        else:
            raise ValueError(f'`how` argument must be "materialize" or "complete"; got {how!r}')
        call("GrB_Vector_wait", [self, mode])
        return self

    def get(self, index, default=None):
        """Get an element at ``index`` as a Python scalar.

        Parameters
        ----------
        index : int
            Vector index
        default :
            Value returned if no element exists at index

        Returns
        -------
        Python scalar
        """
        expr = self[index]
        if expr._is_scalar:
            rv = expr.new().value
            return default if rv is None else rv
        raise ValueError(
            "Bad index in Vector.get(...).  "
            "A single index should be given, and the result will be a Python scalar."
        )

    @classmethod
    def from_values(cls, indices, values, dtype=None, *, size=None, dup_op=None, name=None):
        """Create a new Vector from indices and values.

        .. deprecated:: 2022.11.0
            ``Vector.from_values`` will be removed in a future release.
            Use ``Vector.from_coo`` instead. Will be removed in version 2023.9.0 or later

        Parameters
        ----------
        indices : list or np.ndarray
            Vector indices.
        values : list or np.ndarray or scalar
            List of values. If a scalar is provided, all values will be set to this single value.
        dtype :
            Data type of the Vector. If not provided, the values will be inspected
            to choose an appropriate dtype.
        size : int, optional
            Size of the Vector. If not provided, ``size`` is computed from
            the maximum index found in ``indices``.
        dup_op : BinaryOp, optional
            Function used to combine values if duplicate indices are found.
            Leaving ``dup_op=None`` will raise an error if duplicates are found.
        name : str, optional
            Name to give the Vector.

        Returns
        -------
        Vector
        """
        warnings.warn(
            "`Vector.from_values(...)` is deprecated; please use `Vector.from_coo(...)` instead.",
            DeprecationWarning,
            stacklevel=2,
        )
        return cls.from_coo(indices, values, dtype, size=size, dup_op=dup_op, name=name)

    @classmethod
    def from_coo(cls, indices, values=1.0, dtype=None, *, size=None, dup_op=None, name=None):
        """Create a new Vector from indices and values.

        Parameters
        ----------
        indices : list or np.ndarray
            Vector indices.
        values : list or np.ndarray or scalar, default 1.0
            List of values. If a scalar is provided, all values will be set to this single value.
        dtype :
            Data type of the Vector. If not provided, the values will be inspected
            to choose an appropriate dtype.
        size : int, optional
            Size of the Vector. If not provided, ``size`` is computed from
            the maximum index found in ``indices``.
        dup_op : BinaryOp, optional
            Function used to combine values if duplicate indices are found.
            Leaving ``dup_op=None`` will raise an error if duplicates are found.
        name : str, optional
            Name to give the Vector.

        See Also
        --------
        from_dense
        from_dict
        from_pairs
        to_coo

        Returns
        -------
        Vector
        """
        indices = ints_to_numpy_buffer(indices, np.uint64, name="indices")
        values, dtype = values_to_numpy_buffer(values, dtype, subarray_after=1)
        # Compute size if not provided
        if size is None:
            if indices.size == 0:
                raise ValueError("No indices provided. Unable to infer size.")
            size = int(indices.max()) + 1
        # Create the new vector
        w = cls(dtype, size, name=name)
        if values.ndim == 0:
            if dup_op is not None:
                raise ValueError(
                    "dup_op must be None if values is a scalar so that all "
                    "values can be identical.  Duplicate indices will be ignored."
                )
            if backend == "suitesparse":
                w.ss.build_scalar(indices, values.tolist())
            else:
                w.build(indices, np.broadcast_to(values, indices.size), dup_op=binary.any)
        else:
            # This needs to be the original data to get proper error messages
            w.build(indices, values, dup_op=dup_op)
        return w

    @classmethod
    def from_pairs(cls, pairs, dtype=None, *, size=None, dup_op=None, name=None):
        """Create a new Vector from indices and values.

        This transforms the data and calls ``Vector.from_coo``.

        Parameters
        ----------
        pairs : list or iterable
            A sequence of ``(index, value)`` pairs.
        dtype :
            Data type of the Vector. If not provided, the values will be inspected
            to choose an appropriate dtype.
        size : int, optional
            Size of the Vector. If not provided, ``size`` is computed from
            the maximum index found in ``pairs``.
        dup_op : BinaryOp, optional
            Function used to combine values if duplicate indices are found.
            Leaving ``dup_op=None`` will raise an error if duplicates are found.
        name : str, optional
            Name to give the Vector.

        See Also
        --------
        from_coo
        from_dense
        from_dict
        to_coo

        Returns
        -------
        Vector
        """
        if isinstance(pairs, np.ndarray):
            raise TypeError("pairs as NumPy array is not supported; use `Vector.from_coo` instead")
        unzipped = list(zip(*pairs))
        if len(unzipped) == 2:
            indices, values = unzipped
        elif not unzipped:
            # Empty pairs (size should be given)
            indices = values = unzipped
        else:
            raise ValueError(
                "Each item in the pairs must have two elements (for index and value); "
                f"got {len(unzipped)}"
            )
        return cls.from_coo(indices, values, dtype, size=size, dup_op=dup_op, name=name)

    @classmethod
    def from_scalar(cls, value, size, dtype=None, *, name=None, **opts):
        """Create a fully dense Vector filled with a scalar value.

        For SuiteSparse:GraphBLAS backend, this creates an iso-valued full Vector
        that stores a single value regardless of the size of the Vector, so large
        vectors created by ``Vector.from_scalar`` will use very low memory.

        If instead you want to create a new iso-valued Vector with the same structure
        as an existing Vector, you may do: ``w = binary.second(v, value).new()``.

        Parameters
        ----------
        value : scalar
            Scalar value used to fill the Vector.
        nrows : int
            Number of rows.
        ncols : int
            Number of columns.
        dtype : DataType, optional
            Data type of the Vector. If not provided, the scalar value will be
            inspected to choose an appropriate dtype.
        name : str, optional
            Name to give the Vector.

        See Also
        --------
        from_coo
        from_dense
        from_dict
        from_pairs

        Returns
        -------
        Vector
        """
        if type(value) is not Scalar:
            try:
                value = Scalar.from_value(value, dtype, is_cscalar=None, name="")
            except TypeError:
                value = cls()._expect_type(
                    value,
                    Scalar,
                    within="from_scalar",
                    keyword_name="value",
                    extra_message="Literal scalars also accepted.",
                )
            dtype = value.dtype
        elif dtype is None:
            dtype = value.dtype
        else:
            dtype = lookup_dtype(dtype)
        if backend == "suitesparse" and not dtype._is_udt:
            # `Vector.ss.import_full` does not yet handle all cases with UDTs
            return cls.ss.import_full(value, dtype=dtype, size=size, is_iso=True, name=name)
        rv = cls(dtype, size, name=name)
        rv(**opts) << value
        return rv

    @classmethod
    def from_dense(cls, values, missing_value=None, *, dtype=None, name=None, **opts):
        """Create a Vector from a NumPy array or list.

        Parameters
        ----------
        values : list or np.ndarray
            List of values.
        missing_value : scalar, optional
            A scalar value to consider "missing"; elements of this value will be dropped.
            If None, then the resulting Vector will be dense.
        dtype : DataType, optional
            Data type of the Vector. If not provided, the values will be inspected
            to choose an appropriate dtype.
        name : str, optional
            Name to give the Vector.

        See Also
        --------
        from_coo
        from_dict
        from_pairs
        from_scalar
        to_dense

        Returns
        -------
        Vector
        """
        values, dtype = values_to_numpy_buffer(values, dtype, subarray_after=1)
        if values.ndim == 0:
            raise TypeError(
                "values must be an array or list, not a scalar. "
                "To create a dense Vector from a scalar, use `Vector.from_scalar`."
            )
        if values.ndim == 1 and dtype.np_type.subdtype is not None:
            raise ValueError("A >1d array is required to create a dense Vector with subdtype")
        if values.ndim > 1 and dtype.np_type.subdtype is None:
            raise ValueError(f"values array must be 1d to create dense Vector with dtype {dtype}")
        if backend == "suitesparse":
            rv = cls.ss.import_full(values, dtype=dtype, name=name)
        else:
            # TODO: GraphBLAS needs a better way to import or assign dense
            rv = cls.from_coo(
                np.arange(values.shape[0], dtype=np.uint64),
                values,
                dtype,
                size=values.shape[0],
                name=name,
            )
        if missing_value is not None:
            rv(**opts) << select.valuene(rv, missing_value)
        return rv

    def to_dense(self, fill_value=None, dtype=None, **opts):
        """Convert Vector to NumPy array of the same shape with missing values filled.

        .. warning::
            This can create very large arrays that require a lot of memory; please use caution.

        Parameters
        ----------
        fill_value : scalar, optional
            Value used to fill missing values. This is required if there are missing values.
        dtype : DataType, optional
            Requested dtype for the output values array.

        See Also
        --------
        to_coo
        to_dict
        from_dense

        Returns
        -------
        np.ndarray
        """
        if fill_value is None or self._nvals == self._size:
            if self._nvals != self._size:
                raise TypeError(
                    "fill_value must be given in `to_dense` when there are missing values"
                )
            if backend == "suitesparse":
                info = self.ss.export("full")
                return normalize_values(self, info["values"], dtype, self._size, info["is_iso"])
            return self.to_coo(dtype, indices=False)[1]

        if dtype is None and not self.dtype._is_udt:
            # dtype of fill_value can upcast the dtype
            if type(fill_value) is not Scalar:
                try:
                    fill_value = Scalar.from_value(fill_value, is_cscalar=None, name="")
                except TypeError:
                    fill_value = self._expect_type(
                        fill_value,
                        Scalar,
                        within="to_dense",
                        keyword_name="fill_value",
                        extra_message="Literal scalars also accepted.",
                    )
            dtype = unify(fill_value.dtype, self.dtype, is_left_scalar=True)

        rv = self.dup(dtype, clear=True, name="to_dense", **opts)
        rv(**opts) << fill_value
        rv(self.S, **opts) << self
        return rv.to_dense(**opts)

    @property
    def _carg(self):
        return self.gb_obj[0]

    #########################################################
    # Delayed methods
    #
    # These return a delayed expression object which must be passed
    # to update to trigger a call to GraphBLAS
    #########################################################

    def ewise_add(self, other, op=monoid.plus):
        """Perform element-wise computation on the union of sparse values, similar to how
        one expects addition to work for sparse vectors.

        See the `Element-wise Union <../user_guide/operations.html#element-wise-union>`__
        section in the User Guide for more details, especially about the difference between
        ewise_add and :meth:`ewise_union`.

        Parameters
        ----------
        other : Vector
            The other vector in the computation
        op : :class:`~graphblas.core.operator.Monoid` or :class:`~graphblas.core.operator.BinaryOp`
            Operator to use on intersecting values

        Returns
        -------
        VectorExpression with a structure formed as the union of the input structures

        Examples
        --------
        .. code-block:: python

            # Method syntax
            w << u.ewise_add(v, op=monoid.max)

            # Functional syntax
            w << monoid.max(u | v)
        """
        from .infix import (
            MatrixEwiseAddExpr,
            MatrixEwiseMultExpr,
            VectorEwiseAddExpr,
            VectorEwiseMultExpr,
        )
        from .matrix import Matrix, MatrixExpression, TransposedMatrix

        method_name = "ewise_add"
        other = self._expect_type(
            other,
            (
                Vector,
                Matrix,
                TransposedMatrix,
                MatrixEwiseAddExpr,
                MatrixEwiseMultExpr,
                VectorEwiseAddExpr,
                VectorEwiseMultExpr,
            ),
            within=method_name,
            argname="other",
            op=op,
        )
        op = _get_typed_op_from_exprs(op, self, other, kind="binary")
        # Per the spec, op may be a semiring, but this is weird, so don't.
        self._expect_op(op, ("BinaryOp", "Monoid"), within=method_name, argname="op")
        if type(self) is VectorEwiseMultExpr:
            raise TypeError("XXX")
        if type(other) in {VectorEwiseMultExpr, MatrixEwiseMultExpr}:
            raise TypeError("XXX")
        if other.ndim == 2:
            # Broadcast columnwise from the left
            if other._nrows != self._size:
                # Check this before we compute a possibly large matrix below
                raise DimensionMismatch(
                    "Dimensions not compatible for broadcasting Vector from the left "
                    f"to columns of Matrix in {method_name}.  Matrix.nrows (={other._nrows}) "
                    f"must equal Vector.size (={self._size})."
                )
            if type(self) is VectorEwiseAddExpr:
<<<<<<< HEAD
                1 / 0
=======
>>>>>>> ef746529
                self = self._expect_type(
                    op(self), Vector, within=method_name, argname="self", op=op
                )
            if type(other) is MatrixEwiseAddExpr:
<<<<<<< HEAD
                1 / 0
=======
>>>>>>> ef746529
                other = self._expect_type(
                    op(other), Matrix, within=method_name, argname="other", op=op
                )
            return MatrixExpression(
                method_name,
                None,
                [self, other, _v_add_m, (self, other, op)],
                nrows=other._nrows,
                ncols=other._ncols,
                op=op,
            )
        if type(self) is VectorEwiseAddExpr:
<<<<<<< HEAD
            1 / 0
            self = self._expect_type(op(self), Vector, within=method_name, argname="self", op=op)
        if type(other) is VectorEwiseAddExpr:
            1 / 0
=======
            self = self._expect_type(op(self), Vector, within=method_name, argname="self", op=op)
        if type(other) is VectorEwiseAddExpr:
>>>>>>> ef746529
            other = self._expect_type(op(other), Vector, within=method_name, argname="other", op=op)
        expr = VectorExpression(
            method_name,
            f"GrB_Vector_eWiseAdd_{op.opclass}",
            [self, other],
            op=op,
        )
        if self._size != other._size:
            expr.new(name="")  # incompatible shape; raise now
        return expr

    def ewise_mult(self, other, op=binary.times):
        """Perform element-wise computation on the intersection of sparse values,
        similar to how one expects multiplication to work for sparse vectors.

        See the
        `Element-wise Intersection <../user_guide/operations.html#element-wise-intersection>`__
        section in the User Guide for more details.

        Parameters
        ----------
        other : Vector
            The other vector in the computation
        op : :class:`~graphblas.core.operator.Monoid` or :class:`~graphblas.core.operator.BinaryOp`
            Operator to use on intersecting values

        Returns
        -------
        VectorExpression with a structure formed as the intersection of the input structures

        Examples
        --------
        .. code-block:: python

            # Method syntax
            w << u.ewise_mult(v, op=binary.gt)

            # Functional syntax
            w << binary.gt(u & v)
        """
        from .infix import (
            MatrixEwiseAddExpr,
            MatrixEwiseMultExpr,
            VectorEwiseAddExpr,
            VectorEwiseMultExpr,
        )
        from .matrix import Matrix, MatrixExpression, TransposedMatrix

        method_name = "ewise_mult"
        other = self._expect_type(
            other,
            (
                Vector,
                Matrix,
                TransposedMatrix,
                MatrixEwiseAddExpr,
                MatrixEwiseMultExpr,
                VectorEwiseAddExpr,
                VectorEwiseMultExpr,
            ),
            within=method_name,
            argname="other",
            op=op,
        )
        op = _get_typed_op_from_exprs(op, self, other, kind="binary")
        # Per the spec, op may be a semiring, but this is weird, so don't.
        self._expect_op(op, ("BinaryOp", "Monoid"), within=method_name, argname="op")
        if type(self) is VectorEwiseAddExpr:
<<<<<<< HEAD
            1 / 0
            raise TypeError("XXX")
        if type(other) in {VectorEwiseAddExpr, MatrixEwiseAddExpr}:
            1 / 0
=======
            raise TypeError("XXX")
        if type(other) in {VectorEwiseAddExpr, MatrixEwiseAddExpr}:
>>>>>>> ef746529
            raise TypeError("XXX")
        if other.ndim == 2:
            # Broadcast columnwise from the left
            if other._nrows != self._size:
                raise DimensionMismatch(
                    "Dimensions not compatible for broadcasting Vector from the left "
                    f"to columns of Matrix in {method_name}.  Matrix.nrows (={other._nrows}) "
                    f"must equal Vector.size (={self._size})."
                )
            if type(self) is VectorEwiseMultExpr:
                1 / 0
                self = self._expect_type(
                    op(self), Vector, within=method_name, argname="self", op=op
                )
            if type(other) is MatrixEwiseMultExpr:
                1 / 0
                other = self._expect_type(
                    op(other), Matrix, within=method_name, argname="other", op=op
                )
            return MatrixExpression(
                method_name,
                None,
                [self, other, _v_mult_m, (self, other, op)],
                nrows=other._nrows,
                ncols=other._ncols,
                op=op,
            )
        if type(self) is VectorEwiseMultExpr:
            self = self._expect_type(op(self), Vector, within=method_name, argname="self", op=op)
        if type(other) is VectorEwiseMultExpr:
            other = self._expect_type(op(other), Vector, within=method_name, argname="other", op=op)
        expr = VectorExpression(
            method_name,
            f"GrB_Vector_eWiseMult_{op.opclass}",
            [self, other],
            op=op,
        )
        if self._size != other._size:
            expr.new(name="")  # incompatible shape; raise now
        return expr

    def ewise_union(self, other, op, left_default, right_default):
        """Perform element-wise computation on the union of sparse values,
        similar to how one expects subtraction to work for sparse vectors.

        See the `Element-wise Union <../user_guide/operations.html#element-wise-union>`__
        section in the User Guide for more details, especially about the difference between
        ewise_union and :meth:`ewise_add`.

        Parameters
        ----------
        other : Vector
            The other vector in the computation
        op : :class:`~graphblas.core.operator.Monoid` or :class:`~graphblas.core.operator.BinaryOp`
            Operator to use
        left_default :
            Scalar value to use when the index on the left is missing
        right_default :
            Scalar value to use when the index on the right is missing

        Returns
        -------
        VectorExpression with a structure formed as the union of the input structures

        Examples
        --------
        .. code-block:: python

            # Method syntax
            w << u.ewise_union(v, op=binary.div, left_default=1, right_default=1)

            # Functional syntax
            w << binary.div(u | v, left_default=1, right_default=1)
        """
        from .infix import (
            MatrixEwiseAddExpr,
            MatrixEwiseMultExpr,
            VectorEwiseAddExpr,
            VectorEwiseMultExpr,
        )
        from .matrix import Matrix, MatrixExpression, TransposedMatrix

        method_name = "ewise_union"
        other = self._expect_type(
            other,
            (
                Vector,
                Matrix,
                TransposedMatrix,
                MatrixEwiseAddExpr,
                MatrixEwiseMultExpr,
                VectorEwiseAddExpr,
                VectorEwiseMultExpr,
            ),
            within=method_name,
            argname="other",
            op=op,
        )
        temp_op = _get_typed_op_from_exprs(op, self, other, kind="binary")
        left_dtype = temp_op.type
        dtype = left_dtype if left_dtype._is_udt else None
        if type(left_default) is not Scalar:
            try:
                left = Scalar.from_value(
                    left_default, dtype, is_cscalar=False, name=""  # pragma: is_grbscalar
                )
            except TypeError:
                left = self._expect_type(
                    left_default,
                    Scalar,
                    within=method_name,
                    keyword_name="left_default",
                    extra_message="Literal scalars also accepted.",
                    op=op,
                )
        else:
            left = _as_scalar(left_default, dtype, is_cscalar=False)  # pragma: is_grbscalar
        right_dtype = temp_op.type2
        dtype = right_dtype if right_dtype._is_udt else None
        if type(right_default) is not Scalar:
            try:
                right = Scalar.from_value(
                    right_default, dtype, is_cscalar=False, name=""  # pragma: is_grbscalar
                )
            except TypeError:
                right = self._expect_type(
                    right_default,
                    Scalar,
                    within=method_name,
                    keyword_name="right_default",
                    extra_message="Literal scalars also accepted.",
                    op=op,
                )
        else:
            right = _as_scalar(right_default, dtype, is_cscalar=False)  # pragma: is_grbscalar

<<<<<<< HEAD
        op = _get_typed_op_from_exprs(op, self, right, kind="binary")
        op2 = _get_typed_op_from_exprs(op, left, other, kind="binary")
        if op is not op2:
            scalar_dtype = unify(op.type2, op2.type)
            nonscalar_dtype = unify(op.type, op2.type2)
            op = get_typed_op(op, scalar_dtype, nonscalar_dtype, is_left_scalar=True, kind="binary")
            1 / 0
=======
        op1 = _get_typed_op_from_exprs(op, self, right, kind="binary")
        op2 = _get_typed_op_from_exprs(op, left, other, kind="binary")
        if op1 is not op2:
            left_dtype = unify(op1.type, op2.type, is_right_scalar=True)
            right_dtype = unify(op1.type2, op2.type2, is_left_scalar=True)
            op = get_typed_op(op, left_dtype, right_dtype, kind="binary")
        else:
            op = op1
>>>>>>> ef746529
        self._expect_op(op, ("BinaryOp", "Monoid"), within=method_name, argname="op")
        if op.opclass == "Monoid":
            op = op.binaryop
        if type(self) is VectorEwiseMultExpr:
<<<<<<< HEAD
            1 / 0
            raise TypeError("XXX")
        if type(other) in {VectorEwiseMultExpr, MatrixEwiseMultExpr}:
            1 / 0
=======
            raise TypeError("XXX")
        if type(other) in {VectorEwiseMultExpr, MatrixEwiseMultExpr}:
>>>>>>> ef746529
            raise TypeError("XXX")
        expr_repr = "{0.name}.{method_name}({2.name}, {op}, {1._expr_name}, {3._expr_name})"
        if other.ndim == 2:
            # Broadcast columnwise from the left
            if other._nrows != self._size:
                raise DimensionMismatch(
                    "Dimensions not compatible for broadcasting Vector from the left "
                    f"to columns of Matrix in {method_name}.  Matrix.nrows (={other._nrows}) "
                    f"must equal Vector.size (={self._size})."
                )
            if type(self) is VectorEwiseAddExpr:
                1 / 0
                self = self._expect_type(
                    op(self, left_default=left, right_default=right),
                    Vector,
                    within=method_name,
                    argname="self",
                    op=op,
                )
            if type(other) is MatrixEwiseAddExpr:
                1 / 0
                other = self._expect_type(
                    op(other, left_default=left, right_default=right),
                    Matrix,
                    within=method_name,
                    argname="other",
                    op=op,
                )
            return MatrixExpression(
                method_name,
                None,
                [self, left, other, right, _v_union_m, (self, other, left, right, op)],
                expr_repr=expr_repr,
                nrows=other._nrows,
                ncols=other._ncols,
                op=op,
            )
        if type(self) is VectorEwiseAddExpr:
<<<<<<< HEAD
            1 / 0
=======
>>>>>>> ef746529
            self = self._expect_type(
                op(self, left_default=left, right_default=right),
                Vector,
                within=method_name,
                argname="self",
                op=op,
            )
        if type(other) is VectorEwiseAddExpr:
<<<<<<< HEAD
            1 / 0
=======
>>>>>>> ef746529
            other = self._expect_type(
                op(other, left_default=left, right_default=right),
                Vector,
                within=method_name,
                argname="other",
                op=op,
            )
        if backend == "suitesparse":
            expr = VectorExpression(
                method_name,
                "GxB_Vector_eWiseUnion",
                [self, left, other, right],
                op=op,
                expr_repr=expr_repr,
            )
        else:
            expr = VectorExpression(
                method_name,
                None,
                [self, left, other, right, _v_union_v, (self, other, left, right, op)],
                expr_repr=expr_repr,
                size=self._size,
                op=op,
            )
        if self._size != other._size:
            expr.new(name="")  # incompatible shape; raise now
        return expr

    def vxm(self, other, op=semiring.plus_times):
        """Perform vector-matrix multiplication with the Vector being treated as a
        (1xn) row vector on the left side of the computation.

        See the
        `Matrix Multiply <../user_guide/operations.html#matrix-multiply>`__
        section in the User Guide for more details.

        Parameters
        ----------
        other: Matrix
            The matrix on the right side in the computation
        op : :class:`~graphblas.core.operator.Semiring`
            Semiring used in the computation

        Returns
        -------
        VectorExpression

        Examples
        --------
        .. code-block:: python

            # Method syntax
            C << v.vxm(A, op=semiring.min_plus)

            # Functional syntax
            C << semiring.min_plus(v @ A)
        """
        from .infix import MatrixMatMulExpr, VectorMatMulExpr
        from .matrix import Matrix, TransposedMatrix

        method_name = "vxm"
        other = self._expect_type(
            other,
            (Matrix, TransposedMatrix, MatrixMatMulExpr),
            within=method_name,
            argname="other",
            op=op,
        )
        op = get_typed_op(op, self.dtype, other.dtype, kind="semiring")
        self._expect_op(op, "Semiring", within=method_name, argname="op")
        if type(self) is VectorMatMulExpr:
            self = self._expect_type(op(self), Vector, within=method_name, argname="self", op=op)
<<<<<<< HEAD
        if type(other) is MatrixMatMulExpr:
            other = self._expect_type(op(other), Matrix, within=method_name, argname="other", op=op)
=======
            1 / 0
        if type(other) is MatrixMatMulExpr:
            other = self._expect_type(op(other), Matrix, within=method_name, argname="other", op=op)
            1 / 0
>>>>>>> ef746529
        expr = VectorExpression(
            method_name,
            "GrB_vxm",
            [self, other],
            op=op,
            size=other._ncols,
            bt=other._is_transposed,
        )
        if self._size != other._nrows:
            expr.new(name="")  # incompatible shape; raise now
        return expr

    def apply(self, op, right=None, *, left=None):
        """Create a new Vector by applying ``op`` to each element of the Vector.

        See the `Apply <../user_guide/operations.html#apply>`__
        section in the User Guide for more details.

        Common usage is to pass a :class:`~graphblas.core.operator.UnaryOp`,
        in which case ``right`` and ``left`` may not be defined.

        A :class:`~graphblas.core.operator.BinaryOp` can also be used, in
        which case a scalar must be passed as ``left`` or ``right``.

        An :class:`~graphblas.core.operator.IndexUnaryOp` can also be used
        with the thunk passed in as ``right``.

        Parameters
        ----------
        op : UnaryOp or BinaryOp or IndexUnaryOp
            Operator to apply
        right :
            Scalar used with BinaryOp or IndexUnaryOp
        left :
            Scalar used with BinaryOp

        Returns
        -------
        VectorExpression

        Examples
        --------
        .. code-block:: python

            # Method syntax
            w << v.apply(op.abs)

            # Functional syntax
            w << op.abs(v)
        """
        method_name = "apply"
        extra_message = (
            "apply only accepts UnaryOp with no scalars or BinaryOp with `left` or `right` scalar"
            "or IndexUnaryOp with `right` thunk."
        )
        if isinstance(op, str):
            op = op_from_string(op)
        op, opclass = find_opclass(op)
        if opclass in {"IndexUnaryOp", "SelectOp"}:
            # Provide default value for index unary
            if right is None:
                right = False  # most basic form of 0 when unifying dtypes
            if left is not None:
                raise TypeError("Do not pass `left` when applying IndexUnaryOp")

        if left is None and right is None:
            op = get_typed_op(op, self.dtype, kind="unary")
            self._expect_op(
                op,
                "UnaryOp",
                within=method_name,
                argname="op",
                extra_message=extra_message,
            )
            cfunc_name = "GrB_Vector_apply"
            args = [self]
            expr_repr = None
        elif right is None:
            if type(left) is not Scalar:
                dtype = self.dtype if self.dtype._is_udt else None
                try:
                    left = Scalar.from_value(left, dtype, is_cscalar=None, name="")
                except TypeError:
                    left = self._expect_type(
                        left,
                        Scalar,
                        within=method_name,
                        keyword_name="left",
                        extra_message="Literal scalars also accepted.",
                        op=op,
                    )
            op = get_typed_op(op, left.dtype, self.dtype, is_left_scalar=True, kind="binary")
            if opclass == "Monoid":
                op = op.binaryop
            else:
                self._expect_op(
                    op,
                    "BinaryOp",
                    within=method_name,
                    argname="op",
                    extra_message=extra_message,
                )
            if left._is_cscalar:
                if left.dtype._is_udt:
                    dtype_name = "UDT"
                    left = _Pointer(left)
                else:
                    dtype_name = left.dtype.name
                cfunc_name = f"GrB_Vector_apply_BinaryOp1st_{dtype_name}"
            else:
                cfunc_name = "GrB_Vector_apply_BinaryOp1st_Scalar"
            args = [left, self]
            expr_repr = "{1.name}.apply({op}, left={0._expr_name})"
        elif left is None:
            if type(right) is not Scalar:
                dtype = self.dtype if (self.dtype._is_udt and not op.is_positional) else None
                try:
                    right = Scalar.from_value(right, dtype, is_cscalar=None, name="")
                except TypeError:
                    right = self._expect_type(
                        right,
                        Scalar,
                        within=method_name,
                        keyword_name="right",
                        extra_message="Literal scalars also accepted.",
                        op=op,
                    )
            if opclass in {"IndexUnaryOp", "SelectOp"}:
                op = get_typed_op(
                    op, self.dtype, right.dtype, is_right_scalar=True, kind="indexunary"
                )
                cfunc_method = "IndexOp"
            else:
                op = get_typed_op(op, self.dtype, right.dtype, is_right_scalar=True, kind="binary")
                cfunc_method = "BinaryOp2nd"
                if opclass == "Monoid":
                    op = op.binaryop
                else:
                    self._expect_op(
                        op,
                        "BinaryOp",
                        within=method_name,
                        argname="op",
                        extra_message=extra_message,
                    )
            if right._is_cscalar:
                if right.dtype._is_udt:
                    dtype_name = "UDT"
                    right = _Pointer(right)
                else:
                    dtype_name = right.dtype.name
                cfunc_name = f"GrB_Vector_apply_{cfunc_method}_{dtype_name}"
            else:
                cfunc_name = f"GrB_Vector_apply_{cfunc_method}_Scalar"
            args = [self, right]
            expr_repr = "{0.name}.apply({op}, right={1._expr_name})"
        else:
            raise TypeError("Cannot provide both `left` and `right` to apply")
        return VectorExpression(
            method_name,
            cfunc_name,
            args,
            op=op,
            expr_repr=expr_repr,
            size=self._size,
        )

    def select(self, op, thunk=None):
        """Create a new Vector by applying ``op`` to each element of the Vector and keeping
        those elements where ``op`` returns True.

        See the `Select <../user_guide/operations.html#select>`__
        section in the User Guide for more details.

        Parameters
        ----------
        op : :class:`~graphblas.core.operator.SelectOp`
            Operator to apply
        thunk :
            Scalar passed to operator

        Returns
        -------
        VectorExpression

        Examples
        --------
        .. code-block:: python

            # Method syntax
            w << v.select(">=", 1)

            # Functional syntax
            w << select.value(v >= 1)
        """
        method_name = "select"
        if isinstance(op, str):
            op = select.from_string(op)
        else:
            if isinstance(op, VectorExpression):
                # Try to rewrite e.g. `v.select(v == 7)` to `gb.select.value(v == 7)`
                if thunk is not None:
                    raise TypeError(
                        "thunk argument not None when calling select with mask or boolean object"
                    )
                expr = select._match_expr(self, op)
                if expr is not None:
                    return expr
                opclass = UNKNOWN_OPCLASS
            else:
                op, opclass = find_opclass(op)
            if opclass == UNKNOWN_OPCLASS:
                # e.g., `v.select(w.S)` or `v.select(w < 7)`
                mask = _check_mask(op)
                if thunk is not None:
                    raise TypeError(
                        "thunk argument not None when calling select with mask or boolean object"
                    )
                self._expect_type(mask.parent, (Vector, Mask), within=method_name, argname="op")
                return VectorExpression(
                    "select",
                    None,
                    [self, mask, _select_mask, (self, mask)],  # [*expr_args, func, args]
                    expr_repr="{0.name}.select({1.name})",
                    size=self._size,
                    dtype=self.dtype,
                )

        if thunk is None:
            thunk = False  # most basic form of 0 when unifying dtypes
        if type(thunk) is not Scalar:
            dtype = self.dtype if (self.dtype._is_udt and not op.is_positional) else None
            try:
                thunk = Scalar.from_value(thunk, dtype, is_cscalar=None, name="")
            except TypeError:
                thunk = self._expect_type(
                    thunk,
                    Scalar,
                    within=method_name,
                    keyword_name="thunk",
                    extra_message="Literal scalars also accepted.",
                    op=op,
                )
        op = get_typed_op(op, self.dtype, thunk.dtype, is_right_scalar=True, kind="select")
        self._expect_op(op, ("SelectOp", "IndexUnaryOp"), within=method_name, argname="op")
        if thunk._is_cscalar:
            if thunk.dtype._is_udt:
                dtype_name = "UDT"
                thunk = _Pointer(thunk)
                # NOT COVERED
            else:
                dtype_name = thunk.dtype.name
            cfunc_name = f"GrB_Vector_select_{dtype_name}"
        else:
            cfunc_name = "GrB_Vector_select_Scalar"
        return VectorExpression(
            method_name,
            cfunc_name,
            [self, thunk],
            op=op,
            expr_repr="{0.name}.select({op}, thunk={1._expr_name})",
            size=self._size,
            dtype=self.dtype,
        )

    def reduce(self, op=monoid.plus, *, allow_empty=True):
        """Reduce all values in the Vector into a single value using ``op``.

        See the `Reduce <../user_guide/operations.html#reduce>`__
        section in the User Guide for more details.

        Parameters
        ----------
        op : :class:`~graphblas.core.operator.Monoid`
            Reduction operator
        allow_empty : bool, default=True
            If False and the Vector is empty, the Scalar result
            will hold the monoid identity rather than a missing value

        Returns
        -------
        ScalarExpression

        Examples
        --------
        .. code-block:: python

            total << v.reduce(monoid.plus)
        """
        method_name = "reduce"
        op = get_typed_op(op, self.dtype, kind="binary|aggregator")
        if op.opclass == "BinaryOp" and op.monoid is not None:
            op = op.monoid
        else:
            self._expect_op(op, ("Monoid", "Aggregator"), within=method_name, argname="op")
        if not allow_empty and op.opclass == "Aggregator" and op.parent._monoid is None:
            # But we still kindly allow it if it's a monoid-only aggregator such as sum
            raise ValueError("allow_empty=False not allowed when using Aggregators")
        if allow_empty:
            cfunc_name = "GrB_Vector_reduce_Monoid_Scalar"
        elif self.dtype._is_udt:
            cfunc_name = "GrB_Vector_reduce_UDT"
        else:
            cfunc_name = "GrB_Vector_reduce_{output_dtype}"
        return ScalarExpression(
            method_name,
            cfunc_name,
            [self],
            op=op,  # to be determined later
            is_cscalar=not allow_empty,
        )

    # Unofficial methods
    def inner(self, other, op=semiring.plus_times):
        """Perform vector-vector inner (or dot) product.

        Parameters
        ----------
        other : Vector
            The vector on the right side in the computation
        op : :class:`~graphblas.core.operator.Semiring`
            Semiring used in the computation

        Returns
        -------
        ScalarExpression

        Examples
        --------
        .. code-block:: python

            # Method syntax
            s << v.inner(w, op=semiring.min_plus)

            # Functional syntax
            s << semiring.min_plus(v @ w)

        *Note*: This is not a standard GraphBLAS function, but fits with other functions in the
        `Matrix Multiplication <../user_guide/operations.html#matrix-multiply>`__
        family of functions.
        """
        from .infix import VectorMatMulExpr

        method_name = "inner"
        other = self._expect_type(
            other, (Vector, VectorMatMulExpr), within=method_name, argname="other", op=op
        )
        op = get_typed_op(op, self.dtype, other.dtype, kind="semiring")
        self._expect_op(op, "Semiring", within=method_name, argname="op")
        if type(self) is VectorMatMulExpr:
            self = self._expect_type(op(self), Vector, within=method_name, argname="self", op=op)
        if type(other) is VectorMatMulExpr:
            other = self._expect_type(op(other), Vector, within=method_name, argname="other", op=op)
        expr = ScalarExpression(
            method_name,
            "GrB_vxm",
            [self, other._as_matrix()],
            op=op,
            is_cscalar=False,
            scalar_as_vector=True,
        )
        if self._size != other._size:
            expr.new(name="")  # incompatible shape; raise now
        return expr

    def outer(self, other, op=binary.times):
        """Perform vector-vector outer (or cross) product.

        Parameters
        ----------
        other : Vector
            The vector on the right side in the computation
        op : :class:`~graphblas.core.operator.BinaryOp`
            Operator used in the computation

        Returns
        -------
        MatrixExpression

        Examples
        --------
        .. code-block:: python

            C << v.outer(w, op=binary.times)

        *Note*: This is not a standard GraphBLAS function.
        """
        from .matrix import MatrixExpression

        method_name = "outer"
        other = self._expect_type(other, Vector, within=method_name, argname="other", op=op)
        op = get_typed_op(op, self.dtype, other.dtype, kind="binary")
        self._expect_op(op, ("BinaryOp", "Monoid"), within=method_name, argname="op")
        if op.opclass == "Monoid":
            op = op.binaryop
        op = get_semiring(monoid.any, op)
        expr = MatrixExpression(
            method_name,
            "GrB_mxm",
            [self._as_matrix(), other._as_matrix()],
            op=op,
            nrows=self._size,
            ncols=other._size,
            bt=True,
        )
        return expr

    def reposition(self, offset, *, size=None):
        """Create a new Vector with values identical to the original Vector,
        but repositioned within the total size by adding ``offset`` to the indices.

        Positive offset moves values to the right, negative to the left.
        Values repositioned outside of the new Vector are dropped (i.e. they don't wrap around).

        *Note*: This is not a standard GraphBLAS method.
        It is implemented using extract and assign.

        Parameters
        ----------
        offset : int
            Offset for the indices.
        size : int, optional
            If specified, the new Vector will be resized.
            Default is the same size as the original Vector.

        Returns
        -------
        VectorExpression

        Examples
        --------
        .. code-block:: python

            w = v.reposition(20).new()
        """
        if size is None:
            size = self._size
        else:
            size = int(size)
        offset = int(offset)
        if offset < 0:
            start = -offset
            stop = start + size
        else:
            start = 0
            stop = max(0, size - offset)
        chunk = self[start:stop].new(name="v_repositioning")
        indices = slice(start + offset, start + offset + chunk._size)
        return VectorExpression(
            "reposition",
            None,
            [self, _reposition, (indices, chunk)],  # [*expr_args, func, args]
            expr_repr=f"{{0.name}}.reposition({offset})",
            size=size,
            dtype=self.dtype,
        )

    ##################################
    # Extract and Assign index methods
    ##################################
    def _extract_element(
        self, resolved_indexes, dtype, opts, *, is_cscalar, name=None, result=None
    ):
        if dtype is None:
            dtype = self.dtype
        else:
            dtype = lookup_dtype(dtype)
        idx = resolved_indexes.indices[0]
        if result is None:
            result = Scalar(dtype, is_cscalar=is_cscalar, name=name)
        if opts:
            # Ignore opts for now
            desc = descriptor_lookup(**opts)  # noqa: F841 (keep desc in scope for context)
        if is_cscalar:
            dtype_name = "UDT" if dtype._is_udt else dtype.name
            if (
                call(f"GrB_Vector_extractElement_{dtype_name}", [_Pointer(result), self, idx.index])
                is not NoValue
            ):
                result._empty = False
        else:
            call("GrB_Vector_extractElement_Scalar", [result, self, idx.index])
        return result

    def _prep_for_extract(self, resolved_indexes, mask=None, is_submask=False):
        index = resolved_indexes.indices[0]
        return VectorExpression(
            "__getitem__",
            "GrB_Vector_extract",
            [self, index, index.cscalar],
            expr_repr="{0.name}[{1._expr_name}]",
            size=index.size,
            dtype=self.dtype,
        )

    def _assign_element(self, resolved_indexes, value):
        idx = resolved_indexes.indices[0]
        if type(value) is not Scalar:
            dtype = self.dtype if self.dtype._is_udt else None
            try:
                value = Scalar.from_value(value, dtype, is_cscalar=None, name="")
            except TypeError:
                value = self._expect_type(
                    value,
                    Scalar,
                    within="__setitem__",
                    argname="value",
                    extra_message="Literal scalars also accepted.",
                )
        if value._is_cscalar:
            if value._empty:
                call("GrB_Vector_removeElement", [self, idx.index])
                return
            if value.dtype._is_udt:
                dtype_name = "UDT"
                value = _Pointer(value)
            else:
                dtype_name = value.dtype.name
            cfunc_name = f"GrB_Vector_setElement_{dtype_name}"
        else:
            cfunc_name = "GrB_Vector_setElement_Scalar"
        call(cfunc_name, [self, value, idx.index])

    def _prep_for_assign(self, resolved_indexes, value, mask, is_submask, replace, opts):
        method_name = "__setitem__"
        idx = resolved_indexes.indices[0]
        size = idx.size
        cscalar = idx.cscalar
        index = idx.index

        if output_type(value) is Vector:
            if type(value) is not Vector:
                value = self._expect_type(
                    value,
                    Vector,
                    within=method_name,
                )
            if is_submask:
                if size is None:
                    # v[i](m) << w
                    raise TypeError("Single element assign does not accept a submask")
                # v[I](m) << w
                if backend == "suitesparse":
                    cfunc_name = "GxB_Vector_subassign"
                else:
                    cfunc_name = "GrB_Vector_assign"
                    mask = _vanilla_subassign_mask(self, mask, idx, replace, opts)
                expr_repr = (
                    "[[{2._expr_name} elements]]"
                    f"({mask.name})"  # fmt: skip
                    " = {0.name}"
                )
            else:
                # v(m)[I] << w
                # v[I] << w
                cfunc_name = "GrB_Vector_assign"
                expr_repr = "[[{2._expr_name} elements]] = {0.name}"
        else:
            if type(value) is not Scalar:
                dtype = self.dtype if self.dtype._is_udt else None
                try:
                    value = Scalar.from_value(value, dtype, is_cscalar=None, name="")
                except (TypeError, ValueError):
                    if size is not None:
                        # v[I] << [1, 2, 3]
                        # v(m)[I] << [1, 2, 3]
                        # v[I](m) << [1, 2, 3]
                        try:
                            values, dtype = values_to_numpy_buffer(value, dtype)
                        except Exception:
                            extra_message = "Literal scalars and lists also accepted."
                        else:
                            shape = values.shape
                            try:
                                vals = Vector.from_dense(values, dtype=dtype)
                            except Exception:
                                vals = None
                            else:
                                if dtype.np_type.subdtype is not None:
                                    shape = vals.shape
                            if vals is None or shape != (size,):
                                if dtype.np_type.subdtype is not None:
                                    # NOT COVERED
                                    extra = (
                                        " (this is assigning to a vector with sub-array dtype "
                                        f"({dtype}), so array shape should include dtype shape)"
                                    )
                                else:
                                    extra = ""
                                raise ValueError(
                                    f"shape mismatch: value array of shape {shape} "
                                    f"does not match indexing of shape ({size},)"
                                    f"{extra}"
                                ) from None
                            return self._prep_for_assign(
                                resolved_indexes,
                                vals,
                                mask,
                                is_submask,
                                replace,
                                opts,
                            )
                    else:
                        extra_message = "Literal scalars also accepted."
                    value = self._expect_type(
                        value,
                        (Scalar, Vector),
                        within=method_name,
                        argname="value",
                        extra_message=extra_message,
                    )
            if is_submask:
                if size is None:
                    # v[i](m) << c
                    raise TypeError("Single element assign does not accept a submask")
                # v[I](m) << c
                if value._is_cscalar:
                    if value.dtype._is_udt:
                        dtype_name = "UDT"
                        value = _Pointer(value)
                    else:
                        dtype_name = value.dtype.name
                    if backend == "suitesparse":
                        cfunc_name = f"GxB_Vector_subassign_{dtype_name}"
                    else:
                        cfunc_name = f"GrB_Vector_assign_{dtype_name}"
                        mask = _vanilla_subassign_mask(self, mask, idx, replace, opts)
                elif backend == "suitesparse":
                    cfunc_name = "GxB_Vector_subassign_Scalar"
                else:
                    cfunc_name = "GrB_Vector_assign_Scalar"
                    mask = _vanilla_subassign_mask(self, mask, idx, replace, opts)
                expr_repr = (
                    "[[{2._expr_name} elements]]"
                    f"({mask.name})"  # fmt: skip
                    " = {0._expr_name}"
                )
            else:
                # v(m)[I] << c
                # v[I] << c
                if size is None:
                    index = _CArray([index.value])
                    cscalar = _as_scalar(1, _INDEX, is_cscalar=True)
                if value._is_cscalar:
                    if value.dtype._is_udt:
                        dtype_name = "UDT"
                        value = _Pointer(value)
                    else:
                        dtype_name = value.dtype.name
                    cfunc_name = f"GrB_Vector_assign_{dtype_name}"
                else:
                    cfunc_name = "GrB_Vector_assign_Scalar"
                expr_repr = "[[{2._expr_name} elements]] = {0._expr_name}"
        expr = VectorExpression(
            method_name,
            cfunc_name,
            [value, index, cscalar],
            expr_repr=expr_repr,
            size=self._size,
            dtype=self.dtype,
        )
        return expr, mask

    def _delete_element(self, resolved_indexes):
        idx = resolved_indexes.indices[0]
        call("GrB_Vector_removeElement", [self, idx.index])

    @classmethod
    def from_dict(cls, d, dtype=None, *, size=None, name=None):
        """Create a new Vector from a dict with keys as indices and values as values.

        Parameters
        ----------
        d : Mapping
            The dict-like object to convert. The keys will be cast to uint64 for the indices.
        dtype :
            Data type of the Vector. If not provided, the values will be inspected
            to choose an appropriate dtype.
        size : int, optional
            Size of the Vector. If not provided, ``size`` is computed from
            the maximum index found in ``indices``.
        name : str, optional
            Name to give the Vector.

        See Also
        --------
        from_coo
        from_dense
        from_pairs
        to_dict

        Returns
        -------
        Vector
        """
        indices = np.fromiter(d.keys(), np.uint64)
        if dtype is None:
            values, dtype = values_to_numpy_buffer(list(d.values()), subarray_after=1)
        else:
            # If we know the dtype, then using `np.fromiter` is much faster
            dtype = lookup_dtype(dtype)
            if dtype.np_type.subdtype is not None and np.__version__[:5] in {"1.21.", "1.22."}:
                values, dtype = values_to_numpy_buffer(list(d.values()), dtype)  # FLAKY COVERAGE
            else:
                values = np.fromiter(d.values(), dtype.np_type)
        if size is None and indices.size == 0:
            size = 0
        return cls.from_coo(indices, values, dtype, size=size, name=name)

    def to_dict(self):
        """Return Vector as a dict in the form ``{index: val}``.

        See Also
        --------
        to_coo
        to_dense
        from_dict

        Returns
        -------
        dict
        """
        indices, values = self.to_coo(sort=False)
        return dict(zip(indices.tolist(), values.tolist()))


if backend == "suitesparse":
    Vector.ss = class_property(Vector.ss, ss)
else:
    Vector.ss = class_property(
        Vector.ss, 'ss attribute is only available with "suitesparse" backend', exceptional=True
    )


def _vanilla_subassign_mask(self, mask, indices, replace, opts):
    _check_mask(mask, self)
    if not replace and indices.index is _ALL_INDICES:
        return mask
    indices = indices._py_index()
    val = Vector(mask.parent.dtype, size=self._size, name="v_temp")
    val(**opts)[indices] = mask.parent
    mask = type(mask)(val)
    if replace:
        val = self.dup()
        val.__delitem__(indices, **opts)  # del val[indices]
        mask = mask.__or__(val.S, **opts)  # mask |= val.S
    return mask


class VectorExpression(BaseExpression):
    __slots__ = "_size"
    ndim = 1
    output_type = Vector

    def __init__(
        self,
        method_name,
        cfunc_name,
        args,
        *,
        at=False,
        bt=False,
        op=None,
        dtype=None,
        expr_repr=None,
        size=None,
    ):
        super().__init__(
            method_name,
            cfunc_name,
            args,
            at=at,
            bt=bt,
            op=op,
            dtype=dtype,
            expr_repr=expr_repr,
        )
        if size is None:
            size = args[0]._size
        self._size = size

    def construct_output(self, dtype=None, *, name=None):
        if dtype is None:
            dtype = self.dtype
        return Vector(dtype, self._size, name=name)

    def __repr__(self):
        from .formatting import format_vector_expression

        return format_vector_expression(self)

    def _repr_html_(self):
        from .formatting import format_vector_expression_html

        return format_vector_expression_html(self)

    @property
    def size(self):
        return self._size

    @property
    def shape(self):
        return (self._size,)

    @wrapdoc(Vector.dup)
    def dup(self, dtype=None, *, clear=False, mask=None, name=None, **opts):
        if clear:
            return Vector(self.dtype if dtype is None else dtype, self._size, name=name)
        return self._new(dtype, mask, name)

    # Begin auto-generated code: Vector
    _get_value = automethods._get_value
    S = wrapdoc(Vector.S)(property(automethods.S))
    V = wrapdoc(Vector.V)(property(automethods.V))
    __and__ = wrapdoc(Vector.__and__)(property(automethods.__and__))
    __contains__ = wrapdoc(Vector.__contains__)(property(automethods.__contains__))
    __getitem__ = wrapdoc(Vector.__getitem__)(property(automethods.__getitem__))
    __iter__ = wrapdoc(Vector.__iter__)(property(automethods.__iter__))
    __matmul__ = wrapdoc(Vector.__matmul__)(property(automethods.__matmul__))
    __or__ = wrapdoc(Vector.__or__)(property(automethods.__or__))
    __rand__ = wrapdoc(Vector.__rand__)(property(automethods.__rand__))
    __rmatmul__ = wrapdoc(Vector.__rmatmul__)(property(automethods.__rmatmul__))
    __ror__ = wrapdoc(Vector.__ror__)(property(automethods.__ror__))
    _as_matrix = wrapdoc(Vector._as_matrix)(property(automethods._as_matrix))
    _carg = wrapdoc(Vector._carg)(property(automethods._carg))
    _name_html = wrapdoc(Vector._name_html)(property(automethods._name_html))
    _nvals = wrapdoc(Vector._nvals)(property(automethods._nvals))
    apply = wrapdoc(Vector.apply)(property(automethods.apply))
    diag = wrapdoc(Vector.diag)(property(automethods.diag))
    ewise_add = wrapdoc(Vector.ewise_add)(property(automethods.ewise_add))
    ewise_mult = wrapdoc(Vector.ewise_mult)(property(automethods.ewise_mult))
    ewise_union = wrapdoc(Vector.ewise_union)(property(automethods.ewise_union))
    gb_obj = wrapdoc(Vector.gb_obj)(property(automethods.gb_obj))
    get = wrapdoc(Vector.get)(property(automethods.get))
    inner = wrapdoc(Vector.inner)(property(automethods.inner))
    isclose = wrapdoc(Vector.isclose)(property(automethods.isclose))
    isequal = wrapdoc(Vector.isequal)(property(automethods.isequal))
    name = wrapdoc(Vector.name)(property(automethods.name)).setter(automethods._set_name)
    nvals = wrapdoc(Vector.nvals)(property(automethods.nvals))
    outer = wrapdoc(Vector.outer)(property(automethods.outer))
    reduce = wrapdoc(Vector.reduce)(property(automethods.reduce))
    reposition = wrapdoc(Vector.reposition)(property(automethods.reposition))
    select = wrapdoc(Vector.select)(property(automethods.select))
    if backend == "suitesparse":
        ss = wrapdoc(Vector.ss)(property(automethods.ss))
    else:
        ss = Vector.__dict__["ss"]  # raise if used
    to_coo = wrapdoc(Vector.to_coo)(property(automethods.to_coo))
    to_dense = wrapdoc(Vector.to_dense)(property(automethods.to_dense))
    to_dict = wrapdoc(Vector.to_dict)(property(automethods.to_dict))
    to_values = wrapdoc(Vector.to_values)(property(automethods.to_values))
    vxm = wrapdoc(Vector.vxm)(property(automethods.vxm))
    wait = wrapdoc(Vector.wait)(property(automethods.wait))
    # These raise exceptions
    __array__ = Vector.__array__
    __bool__ = Vector.__bool__
    __iadd__ = automethods.__iadd__
    __iand__ = automethods.__iand__
    __ifloordiv__ = automethods.__ifloordiv__
    __imatmul__ = automethods.__imatmul__
    __imod__ = automethods.__imod__
    __imul__ = automethods.__imul__
    __ior__ = automethods.__ior__
    __ipow__ = automethods.__ipow__
    __isub__ = automethods.__isub__
    __itruediv__ = automethods.__itruediv__
    __ixor__ = automethods.__ixor__
    # End auto-generated code: Vector


class VectorIndexExpr(AmbiguousAssignOrExtract):
    __slots__ = "_size"
    ndim = 1
    output_type = Vector

    def __init__(self, parent, resolved_indexes, size):
        super().__init__(parent, resolved_indexes)
        self._size = size

    @property
    def size(self):
        return self._size

    @property
    def shape(self):
        return (self._size,)

    @wrapdoc(Vector.dup)
    def dup(self, dtype=None, *, clear=False, mask=None, name=None, **opts):
        if clear:
            if dtype is None:
                dtype = self.dtype
            if opts:
                # Ignore opts for now
                desc = descriptor_lookup(**opts)  # noqa: F841 (keep desc in scope for context)
            return self.output_type(dtype, *self.shape, name=name)
        return self.new(dtype, mask=mask, name=name, **opts)

    # Begin auto-generated code: Vector
    _get_value = automethods._get_value
    S = wrapdoc(Vector.S)(property(automethods.S))
    V = wrapdoc(Vector.V)(property(automethods.V))
    __and__ = wrapdoc(Vector.__and__)(property(automethods.__and__))
    __contains__ = wrapdoc(Vector.__contains__)(property(automethods.__contains__))
    __getitem__ = wrapdoc(Vector.__getitem__)(property(automethods.__getitem__))
    __iter__ = wrapdoc(Vector.__iter__)(property(automethods.__iter__))
    __matmul__ = wrapdoc(Vector.__matmul__)(property(automethods.__matmul__))
    __or__ = wrapdoc(Vector.__or__)(property(automethods.__or__))
    __rand__ = wrapdoc(Vector.__rand__)(property(automethods.__rand__))
    __rmatmul__ = wrapdoc(Vector.__rmatmul__)(property(automethods.__rmatmul__))
    __ror__ = wrapdoc(Vector.__ror__)(property(automethods.__ror__))
    _as_matrix = wrapdoc(Vector._as_matrix)(property(automethods._as_matrix))
    _carg = wrapdoc(Vector._carg)(property(automethods._carg))
    _name_html = wrapdoc(Vector._name_html)(property(automethods._name_html))
    _nvals = wrapdoc(Vector._nvals)(property(automethods._nvals))
    apply = wrapdoc(Vector.apply)(property(automethods.apply))
    diag = wrapdoc(Vector.diag)(property(automethods.diag))
    ewise_add = wrapdoc(Vector.ewise_add)(property(automethods.ewise_add))
    ewise_mult = wrapdoc(Vector.ewise_mult)(property(automethods.ewise_mult))
    ewise_union = wrapdoc(Vector.ewise_union)(property(automethods.ewise_union))
    gb_obj = wrapdoc(Vector.gb_obj)(property(automethods.gb_obj))
    get = wrapdoc(Vector.get)(property(automethods.get))
    inner = wrapdoc(Vector.inner)(property(automethods.inner))
    isclose = wrapdoc(Vector.isclose)(property(automethods.isclose))
    isequal = wrapdoc(Vector.isequal)(property(automethods.isequal))
    name = wrapdoc(Vector.name)(property(automethods.name)).setter(automethods._set_name)
    nvals = wrapdoc(Vector.nvals)(property(automethods.nvals))
    outer = wrapdoc(Vector.outer)(property(automethods.outer))
    reduce = wrapdoc(Vector.reduce)(property(automethods.reduce))
    reposition = wrapdoc(Vector.reposition)(property(automethods.reposition))
    select = wrapdoc(Vector.select)(property(automethods.select))
    if backend == "suitesparse":
        ss = wrapdoc(Vector.ss)(property(automethods.ss))
    else:
        ss = Vector.__dict__["ss"]  # raise if used
    to_coo = wrapdoc(Vector.to_coo)(property(automethods.to_coo))
    to_dense = wrapdoc(Vector.to_dense)(property(automethods.to_dense))
    to_dict = wrapdoc(Vector.to_dict)(property(automethods.to_dict))
    to_values = wrapdoc(Vector.to_values)(property(automethods.to_values))
    vxm = wrapdoc(Vector.vxm)(property(automethods.vxm))
    wait = wrapdoc(Vector.wait)(property(automethods.wait))
    # These raise exceptions
    __array__ = Vector.__array__
    __bool__ = Vector.__bool__
    __iadd__ = automethods.__iadd__
    __iand__ = automethods.__iand__
    __ifloordiv__ = automethods.__ifloordiv__
    __imatmul__ = automethods.__imatmul__
    __imod__ = automethods.__imod__
    __imul__ = automethods.__imul__
    __ior__ = automethods.__ior__
    __ipow__ = automethods.__ipow__
    __isub__ = automethods.__isub__
    __itruediv__ = automethods.__itruediv__
    __ixor__ = automethods.__ixor__
    # End auto-generated code: Vector


utils._output_types[Vector] = Vector
utils._output_types[VectorIndexExpr] = Vector
utils._output_types[VectorExpression] = Vector

# Import matrix to import infix to import infixmethods, which has side effects
from . import matrix  # noqa: E402, F401 isort:skip<|MERGE_RESOLUTION|>--- conflicted
+++ resolved
@@ -1086,18 +1086,10 @@
                     f"must equal Vector.size (={self._size})."
                 )
             if type(self) is VectorEwiseAddExpr:
-<<<<<<< HEAD
-                1 / 0
-=======
->>>>>>> ef746529
                 self = self._expect_type(
                     op(self), Vector, within=method_name, argname="self", op=op
                 )
             if type(other) is MatrixEwiseAddExpr:
-<<<<<<< HEAD
-                1 / 0
-=======
->>>>>>> ef746529
                 other = self._expect_type(
                     op(other), Matrix, within=method_name, argname="other", op=op
                 )
@@ -1110,15 +1102,8 @@
                 op=op,
             )
         if type(self) is VectorEwiseAddExpr:
-<<<<<<< HEAD
-            1 / 0
             self = self._expect_type(op(self), Vector, within=method_name, argname="self", op=op)
         if type(other) is VectorEwiseAddExpr:
-            1 / 0
-=======
-            self = self._expect_type(op(self), Vector, within=method_name, argname="self", op=op)
-        if type(other) is VectorEwiseAddExpr:
->>>>>>> ef746529
             other = self._expect_type(op(other), Vector, within=method_name, argname="other", op=op)
         expr = VectorExpression(
             method_name,
@@ -1187,15 +1172,8 @@
         # Per the spec, op may be a semiring, but this is weird, so don't.
         self._expect_op(op, ("BinaryOp", "Monoid"), within=method_name, argname="op")
         if type(self) is VectorEwiseAddExpr:
-<<<<<<< HEAD
-            1 / 0
             raise TypeError("XXX")
         if type(other) in {VectorEwiseAddExpr, MatrixEwiseAddExpr}:
-            1 / 0
-=======
-            raise TypeError("XXX")
-        if type(other) in {VectorEwiseAddExpr, MatrixEwiseAddExpr}:
->>>>>>> ef746529
             raise TypeError("XXX")
         if other.ndim == 2:
             # Broadcast columnwise from the left
@@ -1332,15 +1310,6 @@
         else:
             right = _as_scalar(right_default, dtype, is_cscalar=False)  # pragma: is_grbscalar
 
-<<<<<<< HEAD
-        op = _get_typed_op_from_exprs(op, self, right, kind="binary")
-        op2 = _get_typed_op_from_exprs(op, left, other, kind="binary")
-        if op is not op2:
-            scalar_dtype = unify(op.type2, op2.type)
-            nonscalar_dtype = unify(op.type, op2.type2)
-            op = get_typed_op(op, scalar_dtype, nonscalar_dtype, is_left_scalar=True, kind="binary")
-            1 / 0
-=======
         op1 = _get_typed_op_from_exprs(op, self, right, kind="binary")
         op2 = _get_typed_op_from_exprs(op, left, other, kind="binary")
         if op1 is not op2:
@@ -1349,20 +1318,12 @@
             op = get_typed_op(op, left_dtype, right_dtype, kind="binary")
         else:
             op = op1
->>>>>>> ef746529
         self._expect_op(op, ("BinaryOp", "Monoid"), within=method_name, argname="op")
         if op.opclass == "Monoid":
             op = op.binaryop
         if type(self) is VectorEwiseMultExpr:
-<<<<<<< HEAD
-            1 / 0
             raise TypeError("XXX")
         if type(other) in {VectorEwiseMultExpr, MatrixEwiseMultExpr}:
-            1 / 0
-=======
-            raise TypeError("XXX")
-        if type(other) in {VectorEwiseMultExpr, MatrixEwiseMultExpr}:
->>>>>>> ef746529
             raise TypeError("XXX")
         expr_repr = "{0.name}.{method_name}({2.name}, {op}, {1._expr_name}, {3._expr_name})"
         if other.ndim == 2:
@@ -1401,10 +1362,6 @@
                 op=op,
             )
         if type(self) is VectorEwiseAddExpr:
-<<<<<<< HEAD
-            1 / 0
-=======
->>>>>>> ef746529
             self = self._expect_type(
                 op(self, left_default=left, right_default=right),
                 Vector,
@@ -1413,10 +1370,6 @@
                 op=op,
             )
         if type(other) is VectorEwiseAddExpr:
-<<<<<<< HEAD
-            1 / 0
-=======
->>>>>>> ef746529
             other = self._expect_type(
                 op(other, left_default=left, right_default=right),
                 Vector,
@@ -1489,15 +1442,10 @@
         self._expect_op(op, "Semiring", within=method_name, argname="op")
         if type(self) is VectorMatMulExpr:
             self = self._expect_type(op(self), Vector, within=method_name, argname="self", op=op)
-<<<<<<< HEAD
-        if type(other) is MatrixMatMulExpr:
-            other = self._expect_type(op(other), Matrix, within=method_name, argname="other", op=op)
-=======
             1 / 0
         if type(other) is MatrixMatMulExpr:
             other = self._expect_type(op(other), Matrix, within=method_name, argname="other", op=op)
             1 / 0
->>>>>>> ef746529
         expr = VectorExpression(
             method_name,
             "GrB_vxm",
