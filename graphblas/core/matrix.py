--- conflicted
+++ resolved
@@ -1972,15 +1972,10 @@
         # Per the spec, op may be a semiring, but this is weird, so don't.
         self._expect_op(op, ("BinaryOp", "Monoid"), within=method_name, argname="op")
         if type(self) is MatrixEwiseMultExpr:
-<<<<<<< HEAD
-            raise TypeError("XXX")
-        if type(other) in {MatrixEwiseMultExpr, VectorEwiseMultExpr}:
-=======
             1 / 0
             raise TypeError("XXX")
         if type(other) in {MatrixEwiseMultExpr, VectorEwiseMultExpr}:
             1 / 0
->>>>>>> ef746529
             raise TypeError("XXX")
         if other.ndim == 1:
             # Broadcast rowwise from the right
@@ -1991,18 +1986,10 @@
                     f"must equal Vector.size (={other._size})."
                 )
             if type(self) is MatrixEwiseAddExpr:
-<<<<<<< HEAD
-                1 / 0
-=======
->>>>>>> ef746529
                 self = self._expect_type(
                     op(self), Matrix, within=method_name, argname="self", op=op
                 )
             if type(other) is VectorEwiseAddExpr:
-<<<<<<< HEAD
-                1 / 0
-=======
->>>>>>> ef746529
                 other = self._expect_type(
                     op(other), Vector, within=method_name, argname="other", op=op
                 )
@@ -2120,15 +2107,10 @@
                 op=op,
             )
         if type(self) is MatrixEwiseMultExpr:
-<<<<<<< HEAD
-            self = self._expect_type(op(self), Matrix, within=method_name, argname="self", op=op)
-        if type(other) is MatrixEwiseMultExpr:
-=======
             1 / 0
             self = self._expect_type(op(self), Matrix, within=method_name, argname="self", op=op)
         if type(other) is MatrixEwiseMultExpr:
             1 / 0
->>>>>>> ef746529
             other = self._expect_type(op(other), Matrix, within=method_name, argname="other", op=op)
         expr = MatrixExpression(
             method_name,
@@ -2236,15 +2218,6 @@
         else:
             right = _as_scalar(right_default, dtype, is_cscalar=False)  # pragma: is_grbscalar
 
-<<<<<<< HEAD
-        op = _get_typed_op_from_exprs(op, self, right, kind="binary")
-        op2 = _get_typed_op_from_exprs(op, left, other, kind="binary")
-        if op is not op2:
-            scalar_dtype = unify(op.type2, op2.type)
-            nonscalar_dtype = unify(op.type, op2.type2)
-            op = get_typed_op(op, scalar_dtype, nonscalar_dtype, is_left_scalar=True, kind="binary")
-            1 / 0
-=======
         op1 = _get_typed_op_from_exprs(op, self, right, kind="binary")
         op2 = _get_typed_op_from_exprs(op, left, other, kind="binary")
         if op1 is not op2:
@@ -2254,7 +2227,6 @@
             1 / 0
         else:
             op = op1
->>>>>>> ef746529
         self._expect_op(op, ("BinaryOp", "Monoid"), within=method_name, argname="op")
         if op.opclass == "Monoid":
             op = op.binaryop
@@ -2381,10 +2353,7 @@
             1 / 0
             self = self._expect_type(op(self), Matrix, within=method_name, argname="self", op=op)
         if type(other) is VectorMatMulExpr:
-<<<<<<< HEAD
-=======
             1 / 0
->>>>>>> ef746529
             other = self._expect_type(op(other), Vector, within=method_name, argname="other", op=op)
         expr = VectorExpression(
             method_name,
