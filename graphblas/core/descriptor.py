import itertools

from .. import backend
from ..exceptions import check_status, check_status_carg
from . import NULL, ffi, lib


class Descriptor:
    _name_counter = itertools.count()

    def __init__(
        self,
        gb_obj,
        output_replace=False,
        mask_complement=False,
        mask_structure=False,
        transpose_first=False,
        transpose_second=False,
        *,
        name=None,
    ):
        self.gb_obj = gb_obj
        self.name = f"Desc_{next(Descriptor._name_counter)}" if name is None else name
        self.output_replace = output_replace
        self.mask_complement = mask_complement
        self.mask_structure = mask_structure
        self.transpose_first = transpose_first
        self.transpose_second = transpose_second
<<<<<<< HEAD
        self._context = None  # Used by SuiteSparse:GraphBLAS
=======
        self._context = None  # Used by SuiteSparse:GraphBLAS 8
>>>>>>> 5e18a9c5

    @property
    def _carg(self):
        return self.gb_obj[0]

    def __del__(self):
        gb_obj = getattr(self, "gb_obj", None)
        if gb_obj is not None and lib is not None:  # pragma: no branch (safety)
            # it's difficult/dangerous to record the call, b/c `self.name` may not exist
            check_status(lib.GrB_Descriptor_free(gb_obj), self)


class BuiltinDescriptor(Descriptor):
    @property
    def _carg(self):
        return self.gb_obj

    def __del__(self):  # pragma: no cover (safety)
        pass


_desc_names = {
    # OUTP, MSK_COMP, MSK_STRUCT, TRANS0, TRANS1
    (False, False, False, False, True): "GrB_DESC_T1",
    (False, False, False, True, False): "GrB_DESC_T0",
    (False, False, False, True, True): "GrB_DESC_T0T1",
    (False, True, False, False, False): "GrB_DESC_C",
    (False, False, True, False, False): "GrB_DESC_S",
    (False, True, False, False, True): "GrB_DESC_CT1",
    (False, False, True, False, True): "GrB_DESC_ST1",
    (False, True, False, True, False): "GrB_DESC_CT0",
    (False, False, True, True, False): "GrB_DESC_ST0",
    (False, True, False, True, True): "GrB_DESC_CT0T1",
    (False, False, True, True, True): "GrB_DESC_ST0T1",
    (False, True, True, False, False): "GrB_DESC_SC",
    (False, True, True, False, True): "GrB_DESC_SCT1",
    (False, True, True, True, False): "GrB_DESC_SCT0",
    (False, True, True, True, True): "GrB_DESC_SCT0T1",
    (True, False, False, False, False): "GrB_DESC_R",
    (True, False, False, False, True): "GrB_DESC_RT1",
    (True, False, False, True, False): "GrB_DESC_RT0",
    (True, False, False, True, True): "GrB_DESC_RT0T1",
    (True, True, False, False, False): "GrB_DESC_RC",
    (True, False, True, False, False): "GrB_DESC_RS",
    (True, True, False, False, True): "GrB_DESC_RCT1",
    (True, False, True, False, True): "GrB_DESC_RST1",
    (True, True, False, True, False): "GrB_DESC_RCT0",
    (True, False, True, True, False): "GrB_DESC_RST0",
    (True, True, False, True, True): "GrB_DESC_RCT0T1",
    (True, False, True, True, True): "GrB_DESC_RST0T1",
    (True, True, True, False, False): "GrB_DESC_RSC",
    (True, True, True, False, True): "GrB_DESC_RSCT1",
    (True, True, True, True, False): "GrB_DESC_RSCT0",
    (True, True, True, True, True): "GrB_DESC_RSCT0T1",
}
_desc_map = {
    key: BuiltinDescriptor(getattr(lib, val), *key, name=val) for key, val in _desc_names.items()
}
_desc_names[(False, False, False, False, False)] = "NULL"
_desc_map[(False, False, False, False, False)] = None


def lookup(
    *,
    output_replace=False,
    mask_complement=False,
    mask_structure=False,
    transpose_first=False,
    transpose_second=False,
    **opts,
):
    if opts:
        # Normalize opts by making all keys lowercase and raise if duplicates
        new_opts = {key.lower(): val for key, val in opts.items()}
        if len(opts) != len(new_opts):
            extra = opts.keys() - new_opts.keys()
            extra |= opts.keys() & {x.lower() for x in extra}
            raise ValueError(
                "Duplicate descriptor options given (descriptor options are case-insensitive): "
                + ", ".join(sorted(extra, key=lambda x: (x.lower(), x)))
            )
        if backend == "suitesparse":
            from .ss.descriptor import get_descriptor

            return get_descriptor(
                output_replace=output_replace,
                mask_complement=mask_complement,
                mask_structure=mask_structure,
                transpose_first=transpose_first,
                transpose_second=transpose_second,
                **opts,
            )
        raise ValueError(
            f"Extra descriptor options not possible with {backend!r} backend; "
            f"got {', '.join(str(x) for x in opts)}"
        )
    key = (
        output_replace,
        mask_complement,
        mask_structure,
        transpose_first,
        transpose_second,
    )
    if key not in _desc_map:  # pragma: no cover (unnecessary)
        # We currently don't need this block of code!
        # All 32 possible descriptors are currently already added to _desc_map.
        # Nevertheless, this code may be useful some day, because we will want
        # to expose extension descriptors.
        desc = ffi.new("GrB_Descriptor*")
        if not any(key):
            # Default descriptor stays a NULL pointer
            desc[0] = NULL
        else:
            check_status_carg(lib.GrB_Descriptor_new(desc), "Descriptor", desc[0])
            for cond, field, val in [
                (output_replace, lib.GrB_OUTP, lib.GrB_REPLACE),
                (mask_complement, lib.GrB_MASK, lib.GrB_COMP),
                (mask_structure, lib.GrB_MASK, lib.GrB_STRUCTURE),
                (transpose_first, lib.GrB_INP0, lib.GrB_TRAN),
                (transpose_second, lib.GrB_INP1, lib.GrB_TRAN),
            ]:
                if cond:
                    check_status_carg(
                        lib.GrB_Descriptor_set(desc[0], field, val), "Descriptor", desc[0]
                    )
        _desc_map[key] = Descriptor(desc, *key)
    return _desc_map[key]<|MERGE_RESOLUTION|>--- conflicted
+++ resolved
@@ -26,11 +26,7 @@
         self.mask_structure = mask_structure
         self.transpose_first = transpose_first
         self.transpose_second = transpose_second
-<<<<<<< HEAD
-        self._context = None  # Used by SuiteSparse:GraphBLAS
-=======
         self._context = None  # Used by SuiteSparse:GraphBLAS 8
->>>>>>> 5e18a9c5
 
     @property
     def _carg(self):
