--- conflicted
+++ resolved
@@ -461,23 +461,7 @@
         if not dup_op_given and self._nvals < n:
             raise ValueError("Duplicate indices found, must provide `dup_op` BinaryOp")
 
-<<<<<<< HEAD
     def dup(self, dtype=None, *, clear=False, mask=None, name=None):
-        """
-        GrB_Vector_dup
-        Create a new Vector by duplicating this one
-
-        Parameters
-        ----------
-        dtype : dtype, optional
-        clear : bool, default False
-            If True, the returned Vector will be empty.
-        mask : Mask, optional
-            If given, the mask will be applied to the returned Vector.
-            The mask is ignored if clear is True.
-        name : str, optional
-=======
-    def dup(self, dtype=None, *, mask=None, name=None):
         """Create a duplicate of the Vector.
 
         This is a full copy, not a view on the original.
@@ -486,7 +470,9 @@
         ----------
         dtype :
             Data type of the new Vector. Normal typecasting rules apply.
-        mask : Matrix, optional
+        clear : bool, default=False
+            If True, the returned Vector will be empty.
+        mask : Mask, optional
             Mask controlling which elements of the original to include in the copy.
         name : str, optional
             Name to give the Vector.
@@ -494,7 +480,6 @@
         Returns
         -------
         Vector
->>>>>>> bd567709
         """
         if dtype is not None or mask is not None or clear:
             if dtype is None:
