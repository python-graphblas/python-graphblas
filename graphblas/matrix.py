--- conflicted
+++ resolved
@@ -1080,20 +1080,6 @@
         )
 
     def apply(self, op, right=None, *, left=None):
-<<<<<<< HEAD
-        """Apply an operator, function, or mapping to each element of the Matrix.
-
-        Apply UnaryOp to each element of the calling Matrix.
-
-        A BinaryOp can also be applied if a scalar is passed in as `left` or `right`,
-        effectively converting a BinaryOp into a UnaryOp.
-
-        An IndexUnaryOp can also be applied with the thunk passed in as `right`.
-
-        A dict or Mapping can also be applied to map input values to specific output values.
-        If an input value isn't in the mapping, the result is the default value passed in
-        as `right` with a default of 0.  For example, `A.apply({1: 10, 2: 20}, 100)`.
-=======
         """Create a new Matrix by applying ``op`` to each element of the Matrix.
 
         See the `Apply <../user_guide/operations.html#apply>`__
@@ -1131,7 +1117,6 @@
 
             # Functional syntax
             C << op.abs(A)
->>>>>>> e105586e
         """
         method_name = "apply"
         extra_message = (
