--- conflicted
+++ resolved
@@ -72,15 +72,6 @@
         self.dtype = dtype
         self._is_cscalar = is_cscalar
         return self
-<<<<<<< HEAD
-=======
-
-    def __del__(self):
-        gb_obj = getattr(self, "gb_obj", None)
-        if gb_obj is not None and lib is not None and "GB_Scalar_opaque" in str(gb_obj):
-            # it's difficult/dangerous to record the call, b/c `self.name` may not exist
-            check_status(lib.GrB_Scalar_free(gb_obj), self)
->>>>>>> ef6e61a5
 
     @property
     def is_cscalar(self):
@@ -344,10 +335,6 @@
         if is_cscalar is None:
             is_cscalar = self._is_cscalar
         if not is_cscalar and not self._is_cscalar and (dtype is None or dtype == self.dtype):
-<<<<<<< HEAD
-            # new_scalar = Scalar(self.dtype, is_cscalar=False, name=name)  # pragma: is_grbscalar
-=======
->>>>>>> ef6e61a5
             new_scalar = Scalar._from_obj(
                 ffi_new("GrB_Scalar*"),
                 self.dtype,
