import itertools
import warnings

import numpy as np

from . import _automethods, backend, config, ffi, lib, utils
from .base import BaseExpression, BaseType, call
from .binary import isclose
from .dtypes import _INDEX, BOOL, FP64, lookup_dtype
from .exceptions import EmptyObject, check_status
from .expr import AmbiguousAssignOrExtract
from .operator import get_typed_op
from .utils import _Pointer, output_type, wrapdoc

ffi_new = ffi.new


def _scalar_index(name):
    """Fast way to create scalars with GrB_Index type; used internally."""
    self = object.__new__(Scalar)
    self.name = name
    self.dtype = _INDEX
    self.gb_obj = ffi_new("GrB_Index*")
    self._is_cscalar = True
    self._empty = True
    return self


class Scalar(BaseType):
    """Create a new GraphBLAS Sparse Scalar.

    Parameters
    ----------
    dtype :
        Data type of the Scalar.
    is_cscalar : bool, default=False
        If True, the empty state is managed on the Python side rather than
        with a proper GrB_Scalar object.
    name : str, optional
        Name to give the Scalar. This will be displayed in the ``__repr__``.
    """

    __slots__ = "_empty", "_is_cscalar"
    ndim = 0
    shape = ()
    _is_scalar = True
    _name_counter = itertools.count()

    def __new__(cls, dtype=FP64, *, is_cscalar=False, name=None):
        self = object.__new__(cls)
        dtype = self.dtype = lookup_dtype(dtype)
        self.name = f"s_{next(Scalar._name_counter)}" if name is None else name
        if is_cscalar is None:
            # Internally, we sometimes use `is_cscalar=None` to either defer to `expr.is_cscalar`
            # or to create a C scalar from a Python scalar.  For example, see Matrix.apply.
            is_cscalar = True  # pragma: to_grb
        self._is_cscalar = is_cscalar
        if is_cscalar:
            self._empty = True
            if dtype._is_udt:
                self.gb_obj = ffi_new(dtype.c_type)
            else:
                self.gb_obj = ffi_new(f"{dtype.c_type}*")
        else:
            self.gb_obj = ffi_new("GrB_Scalar*")
            call("GrB_Scalar_new", [_Pointer(self), dtype])
        return self

    @classmethod
    def _from_obj(cls, gb_obj, dtype, *, is_cscalar=False, name=None):
        self = object.__new__(cls)
        self.name = f"s_{next(Scalar._name_counter)}" if name is None else name
        self.gb_obj = gb_obj
        self.dtype = dtype
        self._is_cscalar = is_cscalar
        return self

    def __del__(self):
        gb_obj = getattr(self, "gb_obj", None)
        if gb_obj is not None and lib is not None and "GB_Scalar_opaque" in str(gb_obj):
            # it's difficult/dangerous to record the call, b/c `self.name` may not exist
            check_status(lib.GrB_Scalar_free(gb_obj), self)

    @property
    def is_cscalar(self):
        """Returns True if the empty state is managed on the Python side."""
        return self._is_cscalar

    @property
    def is_grbscalar(self):
        """Returns True if the empty state is managed by the GraphBLAS backend."""
        return not self._is_cscalar

    @property
    def _expr_name(self):
        """The name used in the text for expressions"""
        # Always using `repr(self.value)` may also be reasonable
        return self.name or repr(self.value)

    @property
    def _expr_name_html(self):
        """The name used in the text for expressions in HTML formatting"""
        return self._name_html or repr(self.value)

    def __repr__(self):
        from .formatting import format_scalar

        return format_scalar(self)

    def _repr_html_(self, collapse=False):
        from .formatting import format_scalar_html

        return format_scalar_html(self)

    def __eq__(self, other):
        """Check equality.

        Equality comparison uses :meth:`isequal`. Use that directly for finer control of
        what is considered equal.
        """
        return self.isequal(other)

    def __bool__(self):
        """Truthiness check.

        The scalar is considered truthy if it is non-empty and the value inside is truthy.

        To only check if a value is present, use :attr:`is_empty`.
        """
        if self._is_empty:
            return False
        return bool(self.value)

    def __float__(self):
        return float(self.value)

    def __int__(self):
        return int(self.value)

    def __complex__(self):
        return complex(self.value)

    def __neg__(self):
        dtype = self.dtype
        if dtype.name[0] == "U" or dtype == BOOL or dtype._is_udt:
            raise TypeError(f"The negative operator, `-`, is not supported for {dtype.name} dtype")
        rv = Scalar(dtype, is_cscalar=self._is_cscalar, name=f"-{self.name or 's_temp'}")
        if self._is_empty:
            return rv
        rv.value = -self.value
        return rv

    def __invert__(self):
        if self.dtype != BOOL:
            raise TypeError(
                f"The invert operator, `~`, is not supported for {self.dtype.name} dtype.  "
                "It is only supported for BOOL dtype."
            )
        rv = Scalar(BOOL, is_cscalar=self._is_cscalar, name=f"~{self.name or 's_temp'}")
        if self._is_empty:
            return rv
        rv.value = not self.value
        return rv

    __index__ = __int__

    def __array__(self, dtype=None):
        if dtype is None:
            dtype = self.dtype.np_type
        return np.array(self.value, dtype=dtype)

    def __sizeof__(self):
        base = object.__sizeof__(self)
        if self._is_cscalar:
            return base + self.gb_obj.__sizeof__() + ffi.sizeof(self.dtype.c_type)
        else:
            size = ffi_new("size_t*")
            check_status(lib.GxB_Scalar_memoryUsage(size, self.gb_obj[0]), self)
            return base + size[0]

    def isequal(self, other, *, check_dtype=False):
        """Check for exact equality (including whether the value is missing).

        Parameters
        ----------
        other : Scalar
            Scalar to compare against
        check_dtypes : bool, default=False
            If True, also checks that dtypes match

        Returns
        -------
        Bool

        See Also
        --------
        :meth:`isclose` : For equality check of floating point dtypes
        """
        if type(other) is not Scalar:
            if other is None:
                return self._is_empty
            try:
                dtype = self.dtype if self.dtype._is_udt else None
                other = Scalar.from_value(other, dtype, is_cscalar=None, name="s_isequal")
            except TypeError:
                other = self._expect_type(
                    other,
                    Scalar,
                    within="isequal",
                    argname="other",
                    extra_message="Literal scalars also accepted.",
                )
            # Don't check dtype if we had to infer dtype of `other`
            check_dtype = False
        if check_dtype and self.dtype != other.dtype:
            return False
        elif self._is_empty:
            return other._is_empty
        elif other._is_empty:
            return False
        else:
            # For now, compare values in Python
            rv = self.value == other.value
            try:
                return bool(rv)
            except ValueError:
                return bool(rv.all())

    def isclose(self, other, *, rel_tol=1e-7, abs_tol=0.0, check_dtype=False):
        """Check for approximate equality (including whether the value is missing).

        Equivalent to: ``abs(a-b) <= max(rel_tol * max(abs(a), abs(b)), abs_tol)``.

        Parameters
        ----------
        other : Scalar
            Scalar to compare against
        rel_tol : float
            Relative tolerance
        abs_tol : float
            Absolute tolerance
        check_dtype : bool
            If True, also checks that dtypes match

        Returns
        -------
        bool
        """
        if type(other) is not Scalar:
            if other is None:
                return self._is_empty
            try:
                other = Scalar.from_value(other, is_cscalar=None, name="s_isclose")
            except TypeError:
                other = self._expect_type(
                    other,
                    Scalar,
                    within="isclose",
                    argname="other",
                    extra_message="Literal scalars also accepted.",
                )
            # Don't check dtype if we had to infer dtype of `other`
            check_dtype = False
        if check_dtype and self.dtype != other.dtype:
            return False
        elif self._is_empty:
            return other._is_empty
        elif other._is_empty:
            return False
        # We can't yet call a UDF on a scalar as part of the spec, so let's do it ourselves
        isclose_func = isclose(rel_tol, abs_tol)
        isclose_func = get_typed_op(
            isclose_func,
            self.dtype,
            other.dtype,
            is_left_scalar=True,
            is_right_scalar=True,
            kind="binary",
        )
        return isclose_func._numba_func(self.value, other.value)

    def clear(self):
        """In-place operation which clears the value in the Scalar.

        After the call, :attr:`nvals` will return 0.
        """
        if self._is_empty:
            return
        if self._is_cscalar:
            self._empty = True
        else:
            call("GrB_Scalar_clear", [self])

    @property
    def is_empty(self):
        """Indicates whether the Scalar is empty or not."""
        if self._is_cscalar:
            return self._empty
        return self.nvals == 0

    @property
    def _is_empty(self):
        """Like is_empty, but doesn't record calls"""
        if self._is_cscalar:
            return self._empty
        return self._nvals == 0

    @property
    def value(self):
        """Returns the value held by the Scalar as a Python object,
        or None if the Scalar is empty.

        Assigning to ``value`` will update the Scalar.

        Example Usage:

            >>> s.value
            15
            >>> s.value = 16
            >>> s.value
            16
        """
        if self._is_empty:
            return None
        is_udt = self.dtype._is_udt
        if self._is_cscalar:
            scalar = self
        else:
            scalar = Scalar(self.dtype, is_cscalar=True, name="s_temp")
            dtype_name = "UDT" if is_udt else self.dtype.name
            call(f"GrB_Scalar_extractElement_{dtype_name}", [_Pointer(scalar), self])
        if is_udt:
            np_type = self.dtype.np_type
            rv = np.array(ffi.buffer(scalar.gb_obj[0 : np_type.itemsize]))
            if np_type.subdtype is None:
                return rv.view(np_type)[0]
            else:
                return rv.view(np_type.subdtype[0]).reshape(np_type.subdtype[1])
        else:
            return scalar.gb_obj[0]

    @value.setter
    def value(self, val):
        if val is None or output_type(val) is Scalar and val._is_empty:
            self.clear()
        elif self._is_cscalar:
            if output_type(val) is Scalar:
                val = val.value  # raise below if wrong type (as determined by cffi)
            if self.dtype._is_udt:
                np_type = self.dtype.np_type
                if np_type.subdtype is None:
                    arr = np.empty(1, dtype=np_type)
                    if isinstance(val, dict) and np_type.names is not None:
                        val = _dict_to_record(np_type, val)
                else:
                    arr = np.empty(np_type.subdtype[1], dtype=np_type.subdtype[0])
                arr[:] = val
                self.gb_obj[0 : self.dtype.np_type.itemsize] = arr.view(np.uint8)
                # self.gb_obj[0:self.dtype.np_type.itemsize] = bytes(val)
            else:
                self.gb_obj[0] = val
            self._empty = False
        else:
            if self.dtype._is_udt:
                val = _Pointer(_as_scalar(val, self.dtype, is_cscalar=True))
                dtype_name = "UDT"
            else:
                val = _as_scalar(val, is_cscalar=True)
                dtype_name = val.dtype.name
            call(f"GrB_Scalar_setElement_{dtype_name}", [self, val])

    @property
    def nvals(self):
        """Number of non-empty values.

        Can only be 0 or 1.
        """
        if self._is_cscalar:
            return 0 if self._empty else 1
        scalar = _scalar_index("s_nvals")
        call("GrB_Scalar_nvals", [_Pointer(scalar), self])
        return scalar.gb_obj[0]

    @property
    def _nvals(self):
        """Like nvals, but doesn't record calls"""
        if self._is_cscalar:
            return 0 if self._empty else 1
        n = ffi_new("GrB_Index*")
        check_status(lib.GrB_Scalar_nvals(n, self.gb_obj[0]), self)
        return n[0]

    @property
    def _carg(self):
        if not self._is_cscalar or not self._is_empty:
            return self.gb_obj[0]
        raise EmptyObject(
            "Empty C scalar is invalid when when passed as value (not pointer) to C functions.  "
            "Perhaps use GrB_Scalar instead (e.g., `my_scalar.dup(is_cscalar=False)`)"
        )

<<<<<<< HEAD
    def dup(self, dtype=None, *, clear=False, is_cscalar=None, name=None):
        """Create a new Scalar by duplicating this one

        Parameters
        ----------
        dtype : dtype, optional
        clear : bool, default False
            If True, the returned Scalar will be empty.
        is_cscalar : bool, optional
        name : str, optional
=======
    def dup(self, dtype=None, *, is_cscalar=None, name=None):
        """Create a duplicate of the Scalar.

        This is a full copy, not a view on the original.

        Parameters
        ----------
        dtype :
            Data type of the new Scalar. Normal typecasting rules apply.
        is_cscalar : bool
            If True, the empty state is managed on the Python side rather
            than with a proper GrB_Scalar object.
        name : str, optional
            Name to give the Scalar.

        Returns
        -------
        Scalar
>>>>>>> bd567709
        """
        if is_cscalar is None:
            is_cscalar = self._is_cscalar
        if (
            not is_cscalar
            and not self._is_cscalar
            and not clear
            and (dtype is None or dtype == self.dtype)
        ):
            new_scalar = Scalar._from_obj(
                ffi_new("GrB_Scalar*"),
                self.dtype,
                is_cscalar=False,  # pragma: is_grbscalar
                name=name,
            )
            call("GrB_Scalar_dup", [_Pointer(new_scalar), self])
        elif dtype is None:
            new_scalar = Scalar(self.dtype, is_cscalar=is_cscalar, name=name)
            if not clear:
                new_scalar.value = self
        else:
            new_scalar = Scalar(dtype, is_cscalar=is_cscalar, name=name)
            if not clear and not self._is_empty:
                if new_scalar.is_cscalar and not new_scalar.dtype._is_udt:
                    # Cast value so we don't raise given explicit dup with dtype
                    new_scalar.value = new_scalar.dtype.np_type.type(self.value)
                else:
                    new_scalar.value = self.value
        return new_scalar

    def wait(self):
        """Wait for a computation to complete.

        In `non-blocking mode <../user_guide/init.html#graphblas-modes>`__,
        the computations may be delayed and not yet safe to use by multiple threads.
        Use wait to force completion of the Scalar.

        Has no effect in `blocking mode <../user_guide/init.html#graphblas-modes>`__.
        """
        # TODO: expose COMPLETE or MATERIALIZE options to the user
        if not self._is_cscalar:
            call("GrB_Scalar_wait", [self, _MATERIALIZE])

    def get(self, default=None):
        """Get the internal value of the Scalar as a Python scalar.

        Parameters
        ----------
        default :
            Value returned if internal value is missing.

        Returns
        -------
        Python scalar
        """
        return default if self._is_empty else self.value

    @classmethod
    def new(cls, dtype, *, is_cscalar=False, name=None):
        warnings.warn(
            "`Scalar.new(...)` is deprecated; please use `Scalar(...)` instead.",
            DeprecationWarning,
        )
        return Scalar(dtype, is_cscalar=is_cscalar, name=name)

    @classmethod
    def from_value(cls, value, dtype=None, *, is_cscalar=False, name=None):
        """Create a new Scalar from a value.

        Parameters
        ----------
        value : Python scalar
            Internal value of the Scalar.
        dtype :
            Data type of the Scalar. If not provided, the value will be
            inspected to choose an appropriate dtype.
        is_cscalar : bool, default=False
            If True, the empty state is managed on the Python side
            rather than with a proper GrB_Scalar object.
        name : str, optional
            Name to give the Scalar.

        Returns
        -------
        Scalar
        """
        typ = output_type(value)
        if dtype is None:
            if typ is Scalar:
                dtype = value.dtype
            else:
                try:
                    dtype = lookup_dtype(type(value), value)
                except ValueError:
                    raise TypeError(
                        f"Argument of from_value must be a known scalar type, not {type(value)}"
                    ) from None
        if typ is Scalar and type(value) is not Scalar:
            if config.get("autocompute"):
                return value.new(dtype=dtype, is_cscalar=is_cscalar, name=name)
            cls._expect_type(
                value,
                Scalar,
                within="from_value",
                argname="value",
                extra_message="Literal scalars expected.",
            )
        new_scalar = cls(dtype, is_cscalar=is_cscalar, name=name)
        new_scalar.value = value
        return new_scalar

    def __reduce__(self):
        return Scalar._deserialize, (self.value, self.dtype, self._is_cscalar, self.name)

    @staticmethod
    def _deserialize(value, dtype, is_cscalar, name):
        return Scalar.from_value(value, dtype, is_cscalar=is_cscalar, name=name)

    def to_pygraphblas(self):  # pragma: no cover
        """Convert to a ``pygraphblas.Scalar`` by making a copy of the internal value.

        This method requires the
        `pygraphblas <https://graphegon.github.io/pygraphblas/pygraphblas/index.html>`_
        library to be installed.
        """
        if backend != "suitesparse":
            raise RuntimeError(
                f"to_pygraphblas only works with 'suitesparse' backend, not {backend}"
            )
        import pygraphblas as pg

        return pg.Scalar.from_value(self.value)

    @classmethod
    def from_pygraphblas(cls, scalar):  # pragma: no cover
        """Convert a ``pygraphblas.Scalar`` to a new :class:`Scalar` by making
        a copy of the internal value.

        This method requires the
        `pygraphblas <https://graphegon.github.io/pygraphblas/pygraphblas/index.html>`_
        library to be installed.
        """
        if backend != "suitesparse":
            raise RuntimeError(
                f"from_pygraphblas only works with 'suitesparse' backend, not {backend!r}"
            )
        import pygraphblas as pg

        if not isinstance(scalar, pg.Scalar):
            raise TypeError(f"Expected pygraphblas.Scalar object.  Got type: {type(scalar)}")
        dtype = lookup_dtype(scalar.gb_type)
        return cls.from_value(scalar[0], dtype)

    def _as_vector(self):
        """Copy or cast this Scalar to a Vector

        This casts to a Vector when using GrB_Scalar from SuiteSparse.
        """
        from .vector import Vector

        if self._is_cscalar:
            rv = Vector(self.dtype, size=1)
            if not self._is_empty:
                rv[0] = self
            return rv
        else:
            return Vector._from_obj(
                ffi.cast("GrB_Vector*", self.gb_obj),
                self.dtype,
                1,
                parent=self,
                name=f"(GrB_Vector){self.name or 's_temp'}",
            )

    def _as_matrix(self):
        """Copy or cast this Scalar to a Matrix

        This casts to a Matrix when using GrB_Scalar from SuiteSparse.
        """
        from .matrix import Matrix

        if self._is_cscalar:
            rv = Matrix(self.dtype, ncols=1, nrows=1)
            if not self._is_empty:
                rv[0, 0] = self
            return rv
        else:
            return Matrix._from_obj(
                ffi.cast("GrB_Matrix*", self.gb_obj),
                self.dtype,
                1,
                1,
                parent=self,
                name=f"(GrB_Matrix){self.name or 's_temp'}",
            )


class ScalarExpression(BaseExpression):
    __slots__ = "_is_cscalar"
    output_type = Scalar
    ndim = 0
    shape = ()
    _is_scalar = True

    def __init__(self, *args, is_cscalar, **kwargs):
        super().__init__(*args, **kwargs)
        self._is_cscalar = is_cscalar

    def construct_output(self, dtype=None, *, is_cscalar=None, name=None):
        if dtype is None:
            dtype = self.dtype
        if is_cscalar is None:
            is_cscalar = self._is_cscalar
        return Scalar(dtype, is_cscalar=is_cscalar, name=name)

    def new(self, dtype=None, *, is_cscalar=None, name=None):
        if is_cscalar is None:
            is_cscalar = self._is_cscalar
        return super()._new(dtype, None, name, is_cscalar=is_cscalar)

    dup = new

    def __repr__(self):
        from .formatting import format_scalar_expression

        return format_scalar_expression(self)

    def _repr_html_(self):
        from .formatting import format_scalar_expression_html

        return format_scalar_expression_html(self)

    is_cscalar = Scalar.is_cscalar
    is_grbscalar = Scalar.is_grbscalar

    # Begin auto-generated code: Scalar
    _get_value = _automethods._get_value
    __array__ = wrapdoc(Scalar.__array__)(property(_automethods.__array__))
    __bool__ = wrapdoc(Scalar.__bool__)(property(_automethods.__bool__))
    __complex__ = wrapdoc(Scalar.__complex__)(property(_automethods.__complex__))
    __eq__ = wrapdoc(Scalar.__eq__)(property(_automethods.__eq__))
    __float__ = wrapdoc(Scalar.__float__)(property(_automethods.__float__))
    __index__ = wrapdoc(Scalar.__index__)(property(_automethods.__index__))
    __int__ = wrapdoc(Scalar.__int__)(property(_automethods.__int__))
    __invert__ = wrapdoc(Scalar.__invert__)(property(_automethods.__invert__))
    __neg__ = wrapdoc(Scalar.__neg__)(property(_automethods.__neg__))
    _as_matrix = wrapdoc(Scalar._as_matrix)(property(_automethods._as_matrix))
    _as_vector = wrapdoc(Scalar._as_vector)(property(_automethods._as_vector))
    _is_empty = wrapdoc(Scalar._is_empty)(property(_automethods._is_empty))
    _name_html = wrapdoc(Scalar._name_html)(property(_automethods._name_html))
    _nvals = wrapdoc(Scalar._nvals)(property(_automethods._nvals))
    gb_obj = wrapdoc(Scalar.gb_obj)(property(_automethods.gb_obj))
    get = wrapdoc(Scalar.get)(property(_automethods.get))
    is_empty = wrapdoc(Scalar.is_empty)(property(_automethods.is_empty))
    isclose = wrapdoc(Scalar.isclose)(property(_automethods.isclose))
    isequal = wrapdoc(Scalar.isequal)(property(_automethods.isequal))
    name = wrapdoc(Scalar.name)(property(_automethods.name))
    name = name.setter(_automethods._set_name)
    nvals = wrapdoc(Scalar.nvals)(property(_automethods.nvals))
    to_pygraphblas = wrapdoc(Scalar.to_pygraphblas)(property(_automethods.to_pygraphblas))
    value = wrapdoc(Scalar.value)(property(_automethods.value))
    wait = wrapdoc(Scalar.wait)(property(_automethods.wait))
    # These raise exceptions
    __and__ = Scalar.__and__
    __matmul__ = Scalar.__matmul__
    __or__ = Scalar.__or__
    __rand__ = Scalar.__rand__
    __rmatmul__ = Scalar.__rmatmul__
    __ror__ = Scalar.__ror__
    # End auto-generated code: Scalar


class ScalarIndexExpr(AmbiguousAssignOrExtract):
    output_type = Scalar
    ndim = 0
    shape = ()
    _is_scalar = True
    _is_cscalar = False

    def new(self, dtype=None, *, is_cscalar=None, name=None):
        if is_cscalar is None:
            is_cscalar = False
        return self.parent._extract_element(
            self.resolved_indexes, dtype, is_cscalar=is_cscalar, name=name
        )

    dup = new

    @property
    def is_cscalar(self):
        return self._is_cscalar

    @property
    def is_grbscalar(self):
        return not self._is_cscalar

    # Begin auto-generated code: Scalar
    _get_value = _automethods._get_value
    __array__ = wrapdoc(Scalar.__array__)(property(_automethods.__array__))
    __bool__ = wrapdoc(Scalar.__bool__)(property(_automethods.__bool__))
    __complex__ = wrapdoc(Scalar.__complex__)(property(_automethods.__complex__))
    __eq__ = wrapdoc(Scalar.__eq__)(property(_automethods.__eq__))
    __float__ = wrapdoc(Scalar.__float__)(property(_automethods.__float__))
    __index__ = wrapdoc(Scalar.__index__)(property(_automethods.__index__))
    __int__ = wrapdoc(Scalar.__int__)(property(_automethods.__int__))
    __invert__ = wrapdoc(Scalar.__invert__)(property(_automethods.__invert__))
    __neg__ = wrapdoc(Scalar.__neg__)(property(_automethods.__neg__))
    _as_matrix = wrapdoc(Scalar._as_matrix)(property(_automethods._as_matrix))
    _as_vector = wrapdoc(Scalar._as_vector)(property(_automethods._as_vector))
    _is_empty = wrapdoc(Scalar._is_empty)(property(_automethods._is_empty))
    _name_html = wrapdoc(Scalar._name_html)(property(_automethods._name_html))
    _nvals = wrapdoc(Scalar._nvals)(property(_automethods._nvals))
    gb_obj = wrapdoc(Scalar.gb_obj)(property(_automethods.gb_obj))
    get = wrapdoc(Scalar.get)(property(_automethods.get))
    is_empty = wrapdoc(Scalar.is_empty)(property(_automethods.is_empty))
    isclose = wrapdoc(Scalar.isclose)(property(_automethods.isclose))
    isequal = wrapdoc(Scalar.isequal)(property(_automethods.isequal))
    name = wrapdoc(Scalar.name)(property(_automethods.name))
    name = name.setter(_automethods._set_name)
    nvals = wrapdoc(Scalar.nvals)(property(_automethods.nvals))
    to_pygraphblas = wrapdoc(Scalar.to_pygraphblas)(property(_automethods.to_pygraphblas))
    value = wrapdoc(Scalar.value)(property(_automethods.value))
    wait = wrapdoc(Scalar.wait)(property(_automethods.wait))
    # These raise exceptions
    __and__ = Scalar.__and__
    __matmul__ = Scalar.__matmul__
    __or__ = Scalar.__or__
    __rand__ = Scalar.__rand__
    __rmatmul__ = Scalar.__rmatmul__
    __ror__ = Scalar.__ror__
    # End auto-generated code: Scalar


def _as_scalar(scalar, dtype=None, *, is_cscalar):
    if type(scalar) is not Scalar:
        return Scalar.from_value(scalar, dtype, is_cscalar=is_cscalar, name="")
    elif scalar._is_cscalar != is_cscalar or dtype is not None and scalar.dtype != dtype:
        return scalar.dup(dtype, is_cscalar=is_cscalar, name=scalar.name)
    else:
        return scalar


def _dict_to_record(np_type, d):
    """Converts e.g. `{"x": 1, "y": 2.3}` to `(1, 2.3)`"""
    rv = []
    for name, (dtype, _) in np_type.fields.items():
        val = d[name]
        if dtype.names is not None and isinstance(val, dict):
            rv.append(_dict_to_record(dtype, val))
        else:
            rv.append(val)
    return tuple(rv)


_MATERIALIZE = Scalar.from_value(lib.GrB_MATERIALIZE, is_cscalar=True, name="GrB_MATERIALIZE")

utils._output_types[Scalar] = Scalar
utils._output_types[ScalarIndexExpr] = Scalar
utils._output_types[ScalarExpression] = Scalar<|MERGE_RESOLUTION|>--- conflicted
+++ resolved
@@ -399,19 +399,7 @@
             "Perhaps use GrB_Scalar instead (e.g., `my_scalar.dup(is_cscalar=False)`)"
         )
 
-<<<<<<< HEAD
     def dup(self, dtype=None, *, clear=False, is_cscalar=None, name=None):
-        """Create a new Scalar by duplicating this one
-
-        Parameters
-        ----------
-        dtype : dtype, optional
-        clear : bool, default False
-            If True, the returned Scalar will be empty.
-        is_cscalar : bool, optional
-        name : str, optional
-=======
-    def dup(self, dtype=None, *, is_cscalar=None, name=None):
         """Create a duplicate of the Scalar.
 
         This is a full copy, not a view on the original.
@@ -420,6 +408,8 @@
         ----------
         dtype :
             Data type of the new Scalar. Normal typecasting rules apply.
+        clear : bool, default=False
+            If True, the returned Scalar will be empty.
         is_cscalar : bool
             If True, the empty state is managed on the Python side rather
             than with a proper GrB_Scalar object.
@@ -429,7 +419,6 @@
         Returns
         -------
         Scalar
->>>>>>> bd567709
         """
         if is_cscalar is None:
             is_cscalar = self._is_cscalar
