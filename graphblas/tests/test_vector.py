--- conflicted
+++ resolved
@@ -2000,7 +2000,6 @@
         assert result.isequal(expected)
 
 
-<<<<<<< HEAD
 def test_to_values_sort():
     # How can we get a vector to a jumbled state in SS so that export won't be sorted?
     N = 1000000
@@ -2013,7 +2012,8 @@
     indices, values = v.to_values(sort=True)
     assert_array_equal(indices, expected)
     assert_array_equal(values, expected)
-=======
+
+
 def test_lambda_udfs(v):
     result = v.apply(lambda x: x + 1).new()
     expected = binary.plus(v, 1).new()
@@ -2027,5 +2027,4 @@
     with pytest.raises(TypeError):
         v.ewise_add(v, lambda x, y: x + y)
     with pytest.raises(TypeError):
-        v.inner(v, lambda x, y: x + y)
->>>>>>> 2a7966cd
+        v.inner(v, lambda x, y: x + y)