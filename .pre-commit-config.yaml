# https://pre-commit.com/
#
# Before first use: `pre-commit install`
# To run: `pre-commit run --all-files`
# To update: `pre-commit autoupdate`
#  - &flake8_dependencies below needs updated manually
ci:
  # See: https://pre-commit.ci/#configuration
  autofix_prs: false
  autoupdate_schedule: quarterly
  autoupdate_commit_msg: "chore: update pre-commit hooks"
  autofix_commit_msg: "style: pre-commit fixes"
  skip: [pylint, no-commit-to-branch]
fail_fast: true
default_language_version:
    python: python3
repos:
  - repo: https://github.com/pre-commit/pre-commit-hooks
    rev: v4.5.0
    hooks:
      - id: check-added-large-files
      - id: check-case-conflict
      - id: check-merge-conflict
      # - id: check-symlinks
      - id: check-ast
      - id: check-toml
      - id: check-yaml
      - id: debug-statements
      - id: end-of-file-fixer
        exclude_types: [svg]
      - id: mixed-line-ending
      - id: trailing-whitespace
      - id: name-tests-test
        args: ["--pytest-test-first"]
  - repo: https://github.com/abravalheri/validate-pyproject
    rev: v0.15
    hooks:
      - id: validate-pyproject
        name: Validate pyproject.toml
  # I don't yet trust ruff to do what autoflake does
  - repo: https://github.com/PyCQA/autoflake
    rev: v2.2.1
    hooks:
      - id: autoflake
        args: [--in-place]
  # We can probably remove `isort` if we come to trust `ruff --fix`,
  # but we'll need to figure out the configuration to do this in `ruff`
  - repo: https://github.com/pycqa/isort
    rev: 5.12.0
    hooks:
      - id: isort
  # Let's keep `pyupgrade` even though `ruff --fix` probably does most of it
  - repo: https://github.com/asottile/pyupgrade
<<<<<<< HEAD
    rev: v3.13.0
=======
    rev: v3.15.0
>>>>>>> cb9be540
    hooks:
      - id: pyupgrade
        args: [--py39-plus]
  - repo: https://github.com/MarcoGorelli/auto-walrus
    rev: v0.2.2
    hooks:
      - id: auto-walrus
        args: [--line-length, "100"]
  - repo: https://github.com/psf/black
    rev: 23.9.1
    hooks:
      - id: black
      - id: black-jupyter
  - repo: https://github.com/astral-sh/ruff-pre-commit
<<<<<<< HEAD
    rev: v0.0.291
=======
    rev: v0.0.292
>>>>>>> cb9be540
    hooks:
      - id: ruff
        args: [--fix-only, --show-fixes]
  # Let's keep `flake8` even though `ruff` does much of the same.
  # `flake8-bugbear` and `flake8-simplify` have caught things missed by `ruff`.
  - repo: https://github.com/PyCQA/flake8
    rev: 6.1.0
    hooks:
      - id: flake8
        additional_dependencies: &flake8_dependencies
        # These versions need updated manually
        - flake8==6.1.0
        - flake8-bugbear==23.9.16
        - flake8-simplify==0.21.0
  - repo: https://github.com/asottile/yesqa
    rev: v1.5.0
    hooks:
      - id: yesqa
        additional_dependencies: *flake8_dependencies
  - repo: https://github.com/codespell-project/codespell
    rev: v2.2.6
    hooks:
      - id: codespell
        types_or: [python, rst, markdown]
        additional_dependencies: [tomli]
        files: ^(graphblas|docs)/
  - repo: https://github.com/astral-sh/ruff-pre-commit
<<<<<<< HEAD
    rev: v0.0.291
=======
    rev: v0.0.292
>>>>>>> cb9be540
    hooks:
      - id: ruff
  - repo: https://github.com/sphinx-contrib/sphinx-lint
    rev: v0.7.0
    hooks:
      - id: sphinx-lint
        args: [--enable, all, "--disable=line-too-long,leaked-markup"]
  # `pyroma` may help keep our package standards up to date if best practices change.
  # This is probably a "low value" check though and safe to remove if we want faster pre-commit.
  - repo: https://github.com/regebro/pyroma
    rev: "4.2"
    hooks:
      - id: pyroma
        args: [-n, "10", .]
  - repo: https://github.com/shellcheck-py/shellcheck-py
    rev: "v0.9.0.6"
    hooks:
    - id: shellcheck
  - repo: local
    hooks:
      # Add `--hook-stage manual` to pre-commit command to run (very slow)
      # It's probably better (and faster!) to simply run `pylint graphblas/some/file.py`
      - id: pylint
        name: pylint
        entry: pylint
        language: system
        types: [python]
        stages: [manual]
        args: [graphblas/]
        pass_filenames: false
  - repo: https://github.com/pre-commit/pre-commit-hooks
    rev: v4.5.0
    hooks:
      - id: no-commit-to-branch  # no commit directly to main
#
# Maybe:
#
#  - repo: https://github.com/rstcheck/rstcheck
#    rev: v6.1.1
#    hooks:
#      - id: rstcheck
#        additional_dependencies: [nbsphinx]
#
#  - repo: https://github.com/PyCQA/pydocstyle
#    rev: 6.3.0
#    hooks:
#      - id: pydocstyle
#        additional_dependencies: [tomli]
#
#  - repo: https://github.com/PyCQA/bandit
#    rev: 1.7.4
#    hooks:
#      - id: bandit
#
# blacken-docs, blackdoc prettier, mypy, pydocstringformatter, velin, flynt, yamllint<|MERGE_RESOLUTION|>--- conflicted
+++ resolved
@@ -51,11 +51,7 @@
       - id: isort
   # Let's keep `pyupgrade` even though `ruff --fix` probably does most of it
   - repo: https://github.com/asottile/pyupgrade
-<<<<<<< HEAD
-    rev: v3.13.0
-=======
     rev: v3.15.0
->>>>>>> cb9be540
     hooks:
       - id: pyupgrade
         args: [--py39-plus]
@@ -70,11 +66,7 @@
       - id: black
       - id: black-jupyter
   - repo: https://github.com/astral-sh/ruff-pre-commit
-<<<<<<< HEAD
-    rev: v0.0.291
-=======
     rev: v0.0.292
->>>>>>> cb9be540
     hooks:
       - id: ruff
         args: [--fix-only, --show-fixes]
@@ -102,11 +94,7 @@
         additional_dependencies: [tomli]
         files: ^(graphblas|docs)/
   - repo: https://github.com/astral-sh/ruff-pre-commit
-<<<<<<< HEAD
-    rev: v0.0.291
-=======
     rev: v0.0.292
->>>>>>> cb9be540
     hooks:
       - id: ruff
   - repo: https://github.com/sphinx-contrib/sphinx-lint
