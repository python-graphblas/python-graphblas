<<<<<<< HEAD
{% set name = "python-graphblas" %}
{% set version = "2022.3.0" %}
=======
{% set name = "grblas" %}
{% set version = "2022.4.1" %}
>>>>>>> ee086c7c

package:
  name: "{{ name|lower }}"
  version: "{{ version }}"

source:
  path: ../

build:
  skip: true  # [py<37]
  number: 0
  script: "{{ PYTHON }} -m pip install . -vv"

requirements:
  host:
    - python
    - pip
    - setuptools
  run:
    - python
    - numba
    - python-suitesparse-graphblas >=7.0.2,<7.1
    - pytest-runner

about:
  home: https://github.com/metagraph-dev/python-graphblas
  license: Apache-2.0
  license_family: Apache
  license_file: LICENSE
  summary: 'Python wrapper around GraphBLAS'
  description: |
    Python wrapper around GraphBLAS. Currently only supports SuiteSparse::GraphBLAS.
    Goal is to be Pythonic, while also maintaining a 1:1 mapping to GraphBLAS API calls.
  dev_url: https://github.com/metagraph-dev/python-graphblas

extra:
  recipe-maintainers:
    - jim22k
    - eriknw<|MERGE_RESOLUTION|>--- conflicted
+++ resolved
@@ -1,10 +1,5 @@
-<<<<<<< HEAD
 {% set name = "python-graphblas" %}
-{% set version = "2022.3.0" %}
-=======
-{% set name = "grblas" %}
 {% set version = "2022.4.1" %}
->>>>>>> ee086c7c
 
 package:
   name: "{{ name|lower }}"
