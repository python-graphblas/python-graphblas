--- conflicted
+++ resolved
@@ -165,13 +165,10 @@
     "myplus",
     "plus_myplus",
     "plus_numpy_copysign",
-<<<<<<< HEAD
     "udt_identity",
     "udt_any",
     "udt_semiring",
-=======
     "any_any",
->>>>>>> d9e69214
     # numpy-graphblas commutation (can we clean this up?)
     "band_land",
     "band_lor",
