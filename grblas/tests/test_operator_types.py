--- conflicted
+++ resolved
@@ -165,25 +165,9 @@
     "myplus",
     "plus_myplus",
     "plus_numpy_copysign",
-<<<<<<< HEAD
     "udt_identity",
     "udt_any",
     "udt_semiring",
-    # Semirings created by commutation
-    "any_rfloordiv",
-    "any_rtruediv",
-    "max_abssecond",
-    "max_rfloordiv",
-    "max_rtruediv",
-    "min_rfloordiv",
-    "min_rtruediv",
-    "plus_abssecond",
-    "plus_rfloordiv",
-    "plus_rtruediv",
-    "times_rfloordiv",
-    "times_rtruediv",
-=======
->>>>>>> 2d9a296a
     # numpy-graphblas commutation (can we clean this up?)
     "band_land",
     "band_lor",
