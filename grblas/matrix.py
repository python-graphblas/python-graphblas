--- conflicted
+++ resolved
@@ -532,14 +532,10 @@
         """
         # SS, SuiteSparse-specific: eWiseUnion
         method_name = "ewise_union"
-<<<<<<< HEAD
-        other = self._expect_type(other, Matrix, within=method_name, argname="other", op=op)
-        dtype = self.dtype if self.dtype._is_udt else None
-=======
         other = self._expect_type(
             other, (Matrix, TransposedMatrix, Vector), within=method_name, argname="other", op=op
         )
->>>>>>> d9e69214
+        dtype = self.dtype if self.dtype._is_udt else None
         if type(left_default) is not Scalar:
             try:
                 left = Scalar.from_value(
