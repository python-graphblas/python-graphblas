import warnings
from numbers import Integral, Number

import numba
import numpy as np
from numba import njit
from suitesparse_graphblas.utils import claim_buffer, claim_buffer_2d, unclaim_buffer

import grblas as gb

from .. import ffi, lib, monoid
from ..base import call, record_raw
from ..dtypes import _INDEX, INT64, lookup_dtype
<<<<<<< HEAD
from ..exceptions import check_status, check_status_carg
from ..scalar import Scalar, _as_scalar, _scalar_index
=======
from ..exceptions import _error_code_lookup, check_status, check_status_carg
from ..scalar import Scalar, _as_scalar
>>>>>>> ee086c7c
from ..utils import (
    _CArray,
    _Pointer,
    get_shape,
    ints_to_numpy_buffer,
    libget,
    output_type,
    values_to_numpy_buffer,
    wrapdoc,
)
from .utils import get_order

ffi_new = ffi.new
NULL = ffi.NULL


@njit
def _head_matrix_full(values, nrows, ncols, dtype, n, is_iso):  # pragma: no cover
    rows = np.empty(n, dtype=np.uint64)
    cols = np.empty(n, dtype=np.uint64)
    if is_iso:
        vals = np.empty(1, dtype=dtype)
        vals[0] = values[0]
    else:
        vals = np.empty(n, dtype=dtype)
    k = 0
    for i in range(nrows):
        for j in range(ncols):
            rows[k] = i
            cols[k] = j
            if not is_iso:
                vals[k] = values[i * ncols + j]
            k += 1
            if k == n:
                return rows, cols, vals
    return rows, cols, vals


@njit
def _head_matrix_bitmap(bitmap, values, nrows, ncols, dtype, n, is_iso):  # pragma: no cover
    rows = np.empty(n, dtype=np.uint64)
    cols = np.empty(n, dtype=np.uint64)
    if is_iso:
        vals = np.empty(1, dtype=dtype)
        vals[0] = values[0]
    else:
        vals = np.empty(n, dtype=dtype)
    k = 0
    for i in range(nrows):
        for j in range(ncols):
            if bitmap[i * ncols + j]:
                rows[k] = i
                cols[k] = j
                if not is_iso:
                    vals[k] = values[i * ncols + j]
                k += 1
                if k == n:
                    return rows, cols, vals
    return rows, cols, vals


@njit
def _head_csr_rows(indptr, n):  # pragma: no cover
    rows = np.empty(n, dtype=np.uint64)
    idx = 0
    index = 0
    for row in range(indptr.size - 1):
        next_idx = indptr[row + 1]
        while next_idx != idx:
            rows[index] = row
            index += 1
            if index == n:
                return rows
            idx += 1
    return rows


@njit
def _head_hypercsr_rows(indptr, rows, n):  # pragma: no cover
    rv = np.empty(n, dtype=np.uint64)
    idx = 0
    index = 0
    for ptr in range(indptr.size - 1):
        next_idx = indptr[ptr + 1]
        row = rows[ptr]
        while next_idx != idx:
            rv[index] = row
            index += 1
            if index == n:
                return rv
            idx += 1
    return rv


def head(matrix, n=10, dtype=None, *, sort=False):
    """Like ``matrix.to_values()``, but only returns the first n elements.

    If sort is True, then the results will be sorted as appropriate for the internal format,
    otherwise the order of the result is not guaranteed.  Specifically, row-oriented formats
    (fullr, bitmapr, csr, hypercsr) will sort by row index first, then by column index.
    Column-oriented formats, naturally, will sort by column index first, then by row index.
    Formats fullr, fullc, bitmapr, and bitmapc should always return in sorted order.

    This changes ``matrix.gb_obj``, so care should be taken when using multiple threads.
    """
    if dtype is None:
        dtype = matrix.dtype
    else:
        dtype = lookup_dtype(dtype)
    n = min(n, matrix._nvals)
    if n == 0:
        return (
            np.empty(0, dtype=np.uint64),
            np.empty(0, dtype=np.uint64),
            np.empty(0, dtype=dtype.np_type),
        )
    is_iso = matrix.ss.is_iso
    d = matrix.ss.unpack(raw=True, sort=sort)
    try:
        fmt = d["format"]
        if fmt == "fullr":
            rows, cols, vals = _head_matrix_full(
                d["values"], d["nrows"], d["ncols"], dtype.np_type, n, is_iso
            )
        elif fmt == "fullc":
            cols, rows, vals = _head_matrix_full(
                d["values"], d["ncols"], d["nrows"], dtype.np_type, n, is_iso
            )
        elif fmt == "bitmapr":
            rows, cols, vals = _head_matrix_bitmap(
                d["bitmap"], d["values"], d["nrows"], d["ncols"], dtype.np_type, n, is_iso
            )
        elif fmt == "bitmapc":
            cols, rows, vals = _head_matrix_bitmap(
                d["bitmap"], d["values"], d["ncols"], d["nrows"], dtype.np_type, n, is_iso
            )
        elif fmt == "csr":
            vals = d["values"][:n].astype(dtype.np_type)
            cols = d["col_indices"][:n].copy()
            rows = _head_csr_rows(d["indptr"], n)
        elif fmt == "csc":
            vals = d["values"][:n].astype(dtype.np_type)
            rows = d["row_indices"][:n].copy()
            cols = _head_csr_rows(d["indptr"], n)
        elif fmt == "hypercsr":
            vals = d["values"][:n].astype(dtype.np_type)
            cols = d["col_indices"][:n].copy()
            rows = _head_hypercsr_rows(d["indptr"], d["rows"], n)
        elif fmt == "hypercsc":
            vals = d["values"][:n].astype(dtype.np_type)
            rows = d["row_indices"][:n].copy()
            cols = _head_hypercsr_rows(d["indptr"], d["cols"], n)
        else:  # pragma: no cover
            raise RuntimeError(f"Invalid format: {fmt}")
    finally:
        matrix.ss.pack_any(take_ownership=True, **d)
    if is_iso:
        vals = np.broadcast_to(vals[:1], (n,))
    return rows, cols, vals


def normalize_chunks(chunks, shape):
    """Normalize chunks argument for use by `Matrix.ss.split`.

    Examples
    --------
    >>> shape = (10, 20)
    >>> normalize_chunks(10, shape)
    [(10,), (10, 10)]
    >>> normalize_chunks((10, 10), shape)
    [(10,), (10, 10)]
    >>> normalize_chunks([None, (5, 15)], shape)
    [(10,), (5, 15)]
    >>> normalize_chunks((5, (5, None)), shape)
    [(5, 5), (5, 15)]
    """
    if isinstance(chunks, (list, tuple)):
        pass
    elif isinstance(chunks, Number):
        chunks = (chunks,) * len(shape)
    elif isinstance(chunks, np.ndarray):
        chunks = chunks.tolist()
    else:
        raise TypeError(
            f"chunks argument must be a list, tuple, or numpy array; got: {type(chunks)}"
        )
    if len(chunks) != len(shape):
        typ = "Vector" if len(shape) == 1 else "Matrix"
        raise ValueError(
            f"chunks argument must be of length {len(shape)} (one for each dimension of a {typ})"
        )
    chunksizes = []
    for size, chunk in zip(shape, chunks):
        if chunk is None:
            cur_chunks = [size]
        elif isinstance(chunk, Integral) or isinstance(chunk, float) and chunk.is_integer():
            chunk = int(chunk)
            if chunk < 0:
                raise ValueError(f"Chunksize must be greater than 0; got: {chunk}")
            div, mod = divmod(size, chunk)
            cur_chunks = [chunk] * div
            if mod:
                cur_chunks.append(mod)
        elif isinstance(chunk, (list, tuple)):
            cur_chunks = []
            none_index = None
            for c in chunk:
                if isinstance(c, Integral) or isinstance(c, float) and c.is_integer():
                    c = int(c)
                    if c < 0:
                        raise ValueError(f"Chunksize must be greater than 0; got: {c}")
                elif c is None:
                    if none_index is not None:
                        raise TypeError(
                            'None value in chunks for "the rest" can only appear once per dimension'
                        )
                    none_index = len(cur_chunks)
                    c = 0
                else:
                    raise TypeError(
                        "Bad type for element in chunks; expected int or None, but got: "
                        f"{type(chunks)}"
                    )
                cur_chunks.append(c)
            if none_index is not None:
                fill = size - sum(cur_chunks)
                if fill < 0:
                    raise ValueError(
                        "Chunks are too large; None value in chunks would need to be negative "
                        "to match size of input"
                    )
                cur_chunks[none_index] = fill
        elif isinstance(chunk, np.ndarray):
            if not np.issubdtype(chunk.dtype, np.integer):
                raise TypeError(f"numpy array for chunks must be integer dtype; got {chunk.dtype}")
            if chunk.ndim != 1:
                raise TypeError(
                    f"numpy array for chunks must be 1-dimension; got ndim={chunk.ndim}"
                )
            if (chunk < 0).any():
                raise ValueError(f"Chunksize must be greater than 0; got: {chunk[chunk < 0]}")
            cur_chunks = chunk.tolist()
        else:
            raise TypeError(
                "Chunks for a dimension must be an integer, a list or tuple of integers, or None."
                f"  Got: {type(chunk)}"
            )
        chunksizes.append(cur_chunks)
    return chunksizes


def _concat_mn(tiles, *, is_matrix=None):
    """Argument checking for `Matrix.ss.concat` and returns number of tiles in each dimension"""
    from ..matrix import Matrix, TransposedMatrix
    from ..vector import Vector

    valid_types = (Matrix, TransposedMatrix, Vector, Scalar)
    if not isinstance(tiles, (list, tuple)):
        raise TypeError(f"tiles argument must be list or tuple; got: {type(tiles)}")
    if not tiles:
        raise ValueError("tiles argument must not be empty")
    dummy = Matrix.__new__(Matrix)
    m = len(tiles)
    n = None
    new_tiles = []
    for i, row_tiles in enumerate(tiles):
        if not isinstance(row_tiles, (list, tuple)):
            if not is_matrix and output_type(row_tiles) in {Vector, Scalar}:
                new_tiles.append(
                    dummy._expect_type(
                        row_tiles, (Vector, Scalar), within="ss.concat", argname="tiles"
                    )._as_matrix()
                )
                is_matrix = False
                n = 1
                continue
            raise TypeError(f"tiles must be lists or tuples; got: {type(row_tiles)}")
        if is_matrix is False:
            raise TypeError(f"Bad tile type for concat at position {i}")
        if n is None:
            n = len(row_tiles)
            if n == 0:
                raise ValueError("tiles must not be empty")
        elif len(row_tiles) != n:
            raise ValueError(
                f"tiles must all be the same length; got tiles of length {n} and "
                f"{len(row_tiles)}"
            )
        new_tiles.append(
            [
                _as_matrix(
                    dummy._expect_type(
                        tile,
                        valid_types,
                        within="ss.concat",
                        argname="tiles",
                        extra_message=f"Bad tile type for concat at position [{i}, {j}]",
                    )
                )
                for j, tile in enumerate(row_tiles)
            ]
        )
        is_matrix = True
    return new_tiles, m, n, is_matrix


def _as_matrix(x):
    return x._as_matrix() if hasattr(x, "_as_matrix") else x


class MatrixArray:
    __slots__ = "_carg", "_exc_arg", "name"

    def __init__(self, matrices, exc_arg=None, *, name):
        self._carg = matrices
        self._exc_arg = exc_arg
        self.name = name
        record_raw(f"GrB_Matrix {name}[{len(matrices)}];")


class ss:
    __slots__ = "_parent"

    def __init__(self, parent):
        self._parent = parent

    @property
    def nbytes(self):
        size = ffi_new("size_t*")
        check_status(lib.GxB_Matrix_memoryUsage(size, self._parent._carg), self._parent)
        return size[0]

    @property
    def is_iso(self):
        is_iso = ffi_new("bool*")
        check_status(lib.GxB_Matrix_iso(is_iso, self._parent._carg), self._parent)
        return is_iso[0]

    @property
    def iso_value(self):
        if self.is_iso:
            # This may not be thread-safe if the parent is being modified in another thread
            return Scalar.from_value(next(self.itervalues()), dtype=self._parent.dtype, name="")
        raise ValueError("Matrix is not iso-valued")

    @property
    def format(self):
        # Determine current format
        parent = self._parent
        format_ptr = ffi_new("GxB_Option_Field*")
        sparsity_ptr = ffi_new("GxB_Option_Field*")
        check_status(
            lib.GxB_Matrix_Option_get(parent._carg, lib.GxB_FORMAT, format_ptr),
            parent,
        )
        check_status(
            lib.GxB_Matrix_Option_get(parent._carg, lib.GxB_SPARSITY_STATUS, sparsity_ptr),
            parent,
        )
        sparsity_status = sparsity_ptr[0]
        if sparsity_status == lib.GxB_HYPERSPARSE:
            format = "hypercs"
        elif sparsity_status == lib.GxB_SPARSE:
            format = "cs"
        elif sparsity_status == lib.GxB_BITMAP:
            format = "bitmap"
        elif sparsity_status == lib.GxB_FULL:
            format = "full"
        else:  # pragma: no cover
            raise NotImplementedError(f"Unknown sparsity status: {sparsity_status}")
        if format_ptr[0] == lib.GxB_BY_COL:
            format = f"{format}c"
        else:
            format = f"{format}r"
        return format

    @property
    def orientation(self):
        parent = self._parent
        format_ptr = ffi_new("GxB_Option_Field*")
        check_status(
            lib.GxB_Matrix_Option_get(parent._carg, lib.GxB_FORMAT, format_ptr),
            parent,
        )
        if format_ptr[0] == lib.GxB_BY_COL:
            return "columnwise"
        else:
            return "rowwise"

    def diag(self, vector, k=0):
        """
        GxB_Matrix_diag

        **This function is deprecated.  Use ``Vector.diag`` or ``Matrix.ss.build_diag`` instead.**

        """
        warnings.warn(
            "`Matrix.ss.diag` is deprecated; "
            "please use `Vector.diag` or `Matrix.ss.build_diag` instead",
            DeprecationWarning,
        )
        self.build_diag(vector, k)

    def build_diag(self, vector, k=0):
        """
        GxB_Matrix_diag

        Construct a diagonal Matrix from the given vector.
        Existing entries in the Matrix are discarded.

        Parameters
        ----------
        vector : Vector
            Create a diagonal from this Vector.
        k : int, default 0
            Diagonal in question.  Use `k>0` for diagonals above the main diagonal,
            and `k<0` for diagonals below the main diagonal.

        See Also
        --------
        Matrix.diag
        Vector.diag

        """
        vector = self._parent._expect_type(
            vector, gb.Vector, within="ss.build_diag", argname="vector"
        )
        call("GxB_Matrix_diag", [self._parent, vector, _as_scalar(k, INT64, is_cscalar=True), None])

    def split(self, chunks, *, name=None):
        """
        GxB_Matrix_split

        Split a Matrix into a 2D array of sub-matrices according to `chunks`.

        This performs the opposite operation as ``concat``.

        `chunks` is short for "chunksizes" and indicates the chunk sizes for each dimension.
        `chunks` may be a single integer, or a length 2 tuple or list.  Example chunks:

        - ``chunks=10``
            - Split each dimension into chunks of size 10 (the last chunk may be smaller).
        - ``chunks=(10, 20)``
            - Split rows into chunks of size 10 and columns into chunks of size 20.
        - ``chunks=(None, [5, 10])``
            - Don't split rows into chunks, and split columns into two chunks of size 5 and 10.
        ` ``chunks=(10, [20, None])``
            - Split columns into two chunks of size 20 and ``ncols - 20``

        See Also
        --------
        Matrix.ss.concat
        grblas.ss.concat
        """
        from ..matrix import Matrix

        tile_nrows, tile_ncols = normalize_chunks(chunks, self._parent.shape)
        m = len(tile_nrows)
        n = len(tile_ncols)
        tiles = ffi.new("GrB_Matrix[]", m * n)
        call(
            "GxB_Matrix_split",
            [
                MatrixArray(tiles, self._parent, name="tiles"),
                _as_scalar(m, _INDEX, is_cscalar=True),
                _as_scalar(n, _INDEX, is_cscalar=True),
                _CArray(tile_nrows),
                _CArray(tile_ncols),
                self._parent,
                None,
            ],
        )
        rv = []
        dtype = self._parent.dtype
        if name is None:
            name = self._parent.name
        index = 0
        for i, nrows in enumerate(tile_nrows):
            cur = []
            for j, ncols in enumerate(tile_ncols):
                # Copy to a new handle so we can free `tiles`
                new_matrix = ffi.new("GrB_Matrix*")
                new_matrix[0] = tiles[index]
                tile = Matrix._from_obj(new_matrix, dtype, nrows, ncols, name=f"{name}_{i}x{j}")
                cur.append(tile)
                index += 1
            rv.append(cur)
        return rv

    def _concat(self, tiles, m, n):
        from ..matrix import TransposedMatrix

        ctiles = ffi.new("GrB_Matrix[]", m * n)
        index = 0
        for row_tiles in tiles:
            for j, tile in enumerate(row_tiles):
                if type(tile) is TransposedMatrix:
                    tile = row_tiles[j] = tile.new()
                ctiles[index] = tile.gb_obj[0]
                index += 1
        call(
            "GxB_Matrix_concat",
            [
                self._parent,
                MatrixArray(ctiles, name="tiles"),
                _as_scalar(m, _INDEX, is_cscalar=True),
                _as_scalar(n, _INDEX, is_cscalar=True),
                None,
            ],
        )

    def concat(self, tiles):
        """
        GxB_Matrix_concat

        Concatenate a 2D list of Matrix objects into the current Matrix.
        Any existing values in the current Matrix will be discarded.
        To concatenate into a new Matrix, use `grblas.ss.concat`.

        Vectors may be used as `Nx1` Matrix objects.

        This performs the opposite operation as ``split``.

        See Also
        --------
        Matrix.ss.split
        grblas.ss.concat
        """
        tiles, m, n, is_matrix = _concat_mn(tiles, is_matrix=True)
        self._concat(tiles, m, n)

    def build_scalar(self, rows, columns, value):
        """
        GxB_Matrix_build_Scalar

        Like ``build``, but uses a scalar for all the values.

        See Also
        --------
        Matrix.build
        Matrix.from_values
        """
        rows = ints_to_numpy_buffer(rows, np.uint64, name="row indices")
        columns = ints_to_numpy_buffer(columns, np.uint64, name="column indices")
        if rows.size != columns.size:
            raise ValueError(
                f"`rows` and `columns` lengths must match: {rows.size}, {columns.size}"
            )
        scalar = _as_scalar(value, self._parent.dtype, is_cscalar=False)  # pragma: is_grbscalar
        call(
            "GxB_Matrix_build_Scalar",
            [
                self._parent,
                _CArray(rows),
                _CArray(columns),
                scalar,
                _as_scalar(rows.size, _INDEX, is_cscalar=True),
            ],
        )

    def _begin_iter(self, seek):
        it_ptr = ffi.new("GxB_Iterator*")
        info = lib.GxB_Iterator_new(it_ptr)
        it = it_ptr[0]
        success = lib.GrB_SUCCESS
        info = lib.GxB_Matrix_Iterator_attach(it, self._parent._carg, NULL)
        if info != success:  # pragma: no cover
            lib.GxB_Iterator_free(it_ptr)
            raise _error_code_lookup[info]("Matrix iterator failed to attach")
        if seek < 0:
            p = lib.GxB_Matrix_Iterator_getpmax(it)
            seek += p
            if seek < 0:
                seek = 0
        info = lib.GxB_Matrix_Iterator_seek(it, seek)
        if info != success:
            lib.GxB_Iterator_free(it_ptr)
            raise _error_code_lookup[info]("Matrix iterator failed to seek")
        return it_ptr

    def iterkeys(self, seek=0):
        """Iterate over all the row and column indices of a Matrix.

        Parameters
        ----------
        seek : int, default 0
            Index of entry to seek to.  May be negative to seek backwards from the end.
            Matrix objects in bitmap format seek as if it's full format (i.e., it
            ignores the bitmap mask).

        The Matrix should not be modified during iteration; doing so will
        result in undefined behavior.

        """
        try:
            it_ptr = self._begin_iter(seek)
        except StopIteration:
            return
        it = it_ptr[0]
        info = success = lib.GrB_SUCCESS
        key_func = lib.GxB_Matrix_Iterator_getIndex
        next_func = lib.GxB_Matrix_Iterator_next
        row_ptr = ffi_new("GrB_Index*")
        col_ptr = ffi_new("GrB_Index*")
        while info == success:
            key_func(it, row_ptr, col_ptr)
            yield (row_ptr[0], col_ptr[0])
            info = next_func(it)
        lib.GxB_Iterator_free(it_ptr)
        if info != lib.GxB_EXHAUSTED:  # pragma: no cover
            raise _error_code_lookup[info]("Matrix iterator failed")

    def itervalues(self, seek=0):
        """Iterate over all the values of a Matrix.

        Parameters
        ----------
        seek : int, default 0
            Index of entry to seek to.  May be negative to seek backwards from the end.
            Matrix objects in bitmap format seek as if it's full format (i.e., it
            ignores the bitmap mask).

        The Matrix should not be modified during iteration; doing so will
        result in undefined behavior.

        """
        try:
            it_ptr = self._begin_iter(seek)
        except StopIteration:
            return
        it = it_ptr[0]
        info = success = lib.GrB_SUCCESS
        val_func = getattr(lib, f"GxB_Iterator_get_{self._parent.dtype.name}")
        next_func = lib.GxB_Matrix_Iterator_next
        while info == success:
            yield val_func(it)
            info = next_func(it)
        lib.GxB_Iterator_free(it_ptr)
        if info != lib.GxB_EXHAUSTED:  # pragma: no cover
            raise _error_code_lookup[info]("Matrix iterator failed")

    def iteritems(self, seek=0):
        """Iterate over all the row, column, and value triples of a Matrix.

        Parameters
        ----------
        seek : int, default 0
            Index of entry to seek to.  May be negative to seek backwards from the end.
            Matrix objects in bitmap format seek as if it's full format (i.e., it
            ignores the bitmap mask).

        The Matrix should not be modified during iteration; doing so will
        result in undefined behavior.

        """
        try:
            it_ptr = self._begin_iter(seek)
        except StopIteration:
            return
        it = it_ptr[0]
        info = success = lib.GrB_SUCCESS
        key_func = lib.GxB_Matrix_Iterator_getIndex
        val_func = getattr(lib, f"GxB_Iterator_get_{self._parent.dtype.name}")
        next_func = lib.GxB_Matrix_Iterator_next
        row_ptr = ffi_new("GrB_Index*")
        col_ptr = ffi_new("GrB_Index*")
        while info == success:
            key_func(it, row_ptr, col_ptr)
            yield (row_ptr[0], col_ptr[0], val_func(it))
            info = next_func(it)
        lib.GxB_Iterator_free(it_ptr)
        if info != lib.GxB_EXHAUSTED:  # pragma: no cover
            raise _error_code_lookup[info]("Matrix iterator failed")

    def export(self, format=None, *, sort=False, give_ownership=False, raw=False):
        """
        GxB_Matrix_export_xxx

        Parameters
        ----------
        format : str, optional
            If `format` is not specified, this method exports in the currently stored format.
            To control the export format, set `format` to one of:
                - "csr"
                - "csc"
                - "hypercsr"
                - "hypercsc"
                - "bitmapr"
                - "bitmapc"
                - "fullr"
                - "fullc"
                - "coor"
                - "cooc"
                - "coo"
                - "rowwise"
                - "columnwise"
            The last five ("coor", "cooc", "coo", "rowwise", "columnwise") are not native
            SuiteSparse formats.  "coor", "cooc", and "coo" export in coordinate formats.
            "coor" and "cooc" will always sort the row and column indices respectively.
            "rowwise" will export to "csr", "hypercsr", "bitmapr", or "fullr".
            "columnwise" will export to "csc", "hypercsc", "bitmapc", or "fullc".
        sort : bool, default False
            Whether to sort indices if the format is "csr", "csc", "hypercsr", "hypercsc",
            "coo", "coor", or "cooc".
        give_ownership : bool, default False
            Perform a zero-copy data transfer to Python if possible.  This gives ownership of
            the underlying memory buffers to Numpy.
            ** If True, this nullifies the current object, which should no longer be used! **
        raw : bool, default False
            If True, always return 1d arrays the same size as returned by SuiteSparse.
            If False, arrays may be trimmed to be the expected size, and 2d arrays are
            returned when format is "bitmapr", "bitmapc", "fullr", or "fullc".
            It may make sense to choose ``raw=True`` if one wants to use the data to perform
            a zero-copy import back to SuiteSparse.

        Returns
        -------
        dict; keys depend on `format` and `raw` arguments (see below).

        See Also
        --------
        Matrix.to_values
        Matrix.ss.import_any

        Return values
            - Note: for ``raw=True``, arrays may be larger than specified.
            - "csr" format
                - indptr : ndarray(dtype=uint64, ndim=1, size=nrows + 1)
                - col_indices : ndarray(dtype=uint64, ndim=1, size=nvals)
                - values : ndarray(ndim=1, size=nvals)
                - sorted_cols : bool
                    - True if the values in "col_indices" are sorted
                - nrows : int
                - ncols : int
            - "csc" format
                - indptr : ndarray(dtype=uint64, ndim=1, size=ncols + 1)
                - row_indices : ndarray(dtype=uint64, ndim=1, size=nvals)
                - values : ndarray(ndim=1, size=nvals)
                - sorted_rows : bool
                    - True if the values in "row_indices" are sorted
                - nrows : int
                - ncols : int
            - "hypercsr" format
                - indptr : ndarray(dtype=uint64, ndim=1, size=nvec + 1)
                - rows : ndarray(dtype=uint64, ndim=1, size=nvec)
                - col_indices : ndarray(dtype=uint64, ndim=1, size=nvals)
                - values : ndarray(ndim=1, size=nvals)
                - sorted_cols : bool
                    - True if the values in "col_indices" are sorted
                - nrows : int
                - ncols : int
                - nvec : int, only present if raw == True
                    - The number of rows present in the data structure
            - "hypercsc" format
                - indptr : ndarray(dtype=uint64, ndim=1, size=nvec + 1)
                - cols : ndarray(dtype=uint64, ndim=1, size=nvec)
                - row_indices : ndarray(dtype=uint64, ndim=1, size=nvals)
                - values : ndarray(ndim=1, size=nvals)
                - sorted_rows : bool
                    - True if the values in "row_indices" are sorted
                - nrows : int
                - ncols : int
                - nvec : int, only present if raw == True
                    - The number of cols present in the data structure
            - "bitmapr" format
                - ``raw=False``
                    - bitmap : ndarray(dtype=bool8, ndim=2, shape=(nrows, ncols), order="C")
                    - values : ndarray(ndim=2, shape=(nrows, ncols), order="C")
                        - Elements where bitmap is False are undefined
                    - nvals : int
                        - The number of True elements in the bitmap
                - ``raw=True``
                    - bitmap : ndarray(dtype=bool8, ndim=1, size=nrows * ncols)
                        - Stored row-oriented
                    - values : ndarray(ndim=1, size=nrows * ncols)
                        - Elements where bitmap is False are undefined
                        - Stored row-oriented
                    - nvals : int
                        - The number of True elements in the bitmap
                    - nrows : int
                    - ncols : int
            - "bitmapc" format
                - ``raw=False``
                    - bitmap : ndarray(dtype=bool8, ndim=2, shape=(nrows, ncols), order="F")
                    - values : ndarray(ndim=2, shape=(nrows, ncols), order="F")
                        - Elements where bitmap is False are undefined
                    - nvals : int
                        - The number of True elements in the bitmap
                - ``raw=True``
                    - bitmap : ndarray(dtype=bool8, ndim=1, size=nrows * ncols)
                        - Stored column-oriented
                    - values : ndarray(ndim=1, size=nrows * ncols)
                        - Elements where bitmap is False are undefined
                        - Stored column-oriented
                    - nvals : int
                        - The number of True elements in the bitmap
                    - nrows : int
                    - ncols : int
            - "fullr" format
                - ``raw=False``
                    - values : ndarray(ndim=2, shape=(nrows, ncols), order="C")
                - ``raw=False, is_iso=True``
                    - values : ndarray(ndim=1, size=1)
                    - nrows : int
                    - ncols : int
                - ``raw=True``
                    - values : ndarray(ndim=1, size=nrows * ncols)
                        - Stored row-oriented
                    - nrows : int
                    - ncols : int
            - "fullc" format
                - ``raw=False``
                    - values : ndarray(ndim=2, shape=(nrows, ncols), order="F")
                - ``raw=True``
                    - values : ndarray(ndim=1, size=nrows * ncols)
                        - Stored row-oriented
                    - nrows : int
                    - ncols : int
            - "coor" format
                - rows : ndarray(dtype=uint64, ndim=1, size=nvals)
                    - Always sorted
                - cols : ndarray(dtype=uint64, ndim=1, size=nvals)
                - values : ndarray(ndim=1, size=nvals)
                - nrows : int
                - ncols : int
                - sorted_rows : True
                - sorted_cols : bool
                    - True if the values in "cols" are sorted
            - "cooc" format
                - rows : ndarray(dtype=uint64, ndim=1, size=nvals)
                - cols : ndarray(dtype=uint64, ndim=1, size=nvals)
                    - Always sorted
                - values : ndarray(ndim=1, size=nvals)
                - nrows : int
                - ncols : int
                - sorted_rows : bool
                    - True if the values in "rows" are sorted
                - sorted_cols : True
            - "coo" format
                - Note: exporting "coo" will return "coor" or "cooc" format if ``sort=True``
                - rows : ndarray(dtype=uint64, ndim=1, size=nvals)
                - cols : ndarray(dtype=uint64, ndim=1, size=nvals)
                - values : ndarray(ndim=1, size=nvals)
                - nrows : int
                - ncols : int
                - sorted_rows : bool
                - sorted_cols : bool
                    - Both sorted_rows and sorted_cols may be True, which means the
                      arrays are sorted in lexicographic order, but we don't know if
                      it's by rows then columns ("coor"), or columns then rows ("cooc").

        Examples
        --------
        Simple usage:

        >>> pieces = A.ss.export()
        >>> A2 = Matrix.ss.import_any(**pieces)
        """
        return self._export(
            format, sort=sort, give_ownership=give_ownership, raw=raw, method="export"
        )

    def unpack(self, format=None, *, sort=False, raw=False):
        """
        GxB_Matrix_unpack_xxx

        `unpack` is like `export`, except that the Matrix remains valid but empty.
        `pack_*` methods are the opposite of `unpack`.

        See `Matrix.ss.export` documentation for more details.
        """
        return self._export(format, sort=sort, raw=raw, give_ownership=True, method="unpack")

    def _export(self, format=None, *, sort=False, give_ownership=False, raw=False, method):
        if format is None:
            format = self.format
        else:
            format = format.lower()
            if format == "rowwise":
                format = f"{self.format[:-1]}r"
            elif format == "columnwise":
                format = f"{self.format[:-1]}c"
        if give_ownership or format == "coo":
            parent = self._parent
        else:
            parent = self._parent.dup(name=f"M_{method}")
        dtype = parent.dtype.np_type
        index_dtype = np.dtype(np.uint64)

        nrows = parent._nrows
        ncols = parent._ncols
        if format.startswith("coo"):
            if format == "coo":
                if sort:
                    # It's weird, but waiting makes values sorted (according to the
                    # storage orientation) If we don't wait, we don't know whether
                    # the values are sorted or not.
                    parent.wait()
                if self.is_iso:
                    # Should we expose a way to do `to_values` without values?
                    # Passing NULL for values is SuiteSparse-specific.
                    nvals = parent._nvals
                    rows = _CArray(size=nvals, name="&rows_array")
                    columns = _CArray(size=nvals, name="&columns_array")
                    scalar = _scalar_index("s_nvals")
                    scalar.value = nvals
                    call(
                        f"GrB_Matrix_extractTuples_{parent.dtype.name}",
                        [rows, columns, None, _Pointer(scalar), parent],
                    )
                    value = parent.reduce_scalar(gb.monoid.any, allow_empty=False).new().value
                    rv = {
                        "format": "coo",
                        "nrows": nrows,
                        "ncols": ncols,
                        "rows": rows.array,
                        "cols": columns.array,
                        "values": np.array([value], dtype=dtype),
                        "is_iso": True,
                    }
                else:
                    rows, columns, values = parent.to_values()
                    rv = {
                        "format": "coo",
                        "nrows": nrows,
                        "ncols": ncols,
                        "rows": rows,
                        "cols": columns,
                        "values": values,
                        "is_iso": False,
                    }

                # If rowwise, rows is probably always sorted (but I'm not 100% certain)
                rv["sorted_rows"] = sort
                rv["sorted_cols"] = sort
                if sort:
                    if self.orientation == "rowwise":
                        rv["format"] += "r"
                    else:
                        rv["format"] += "c"
                if give_ownership:
                    if method == "export":
                        parent.__del__()
                        parent.gb_obj = NULL
                    else:
                        parent.clear()
            elif format == "coor":
                rv = self._export(
                    "csr", sort=sort, give_ownership=give_ownership, raw=False, method=method
                )
                rv["rows"] = indptr_to_indices(rv.pop("indptr"))
                rv["cols"] = rv.pop("col_indices")
                rv["sorted_rows"] = True
                rv["format"] = "coor"
            elif format == "cooc":
                rv = self._export(
                    "csc", sort=sort, give_ownership=give_ownership, raw=False, method=method
                )
                rv["cols"] = indptr_to_indices(rv.pop("indptr"))
                rv["rows"] = rv.pop("row_indices")
                rv["sorted_cols"] = True
                rv["format"] = "cooc"
            else:
                raise ValueError(f"Invalid format: {format}")
            if parent.dtype._is_udt:
                rv["dtype"] = parent.dtype
            return rv

        if method == "export":
            mhandle = ffi_new("GrB_Matrix*", parent._carg)
            type_ = ffi_new("GrB_Type*")
            nrows_ = ffi_new("GrB_Index*")
            ncols_ = ffi_new("GrB_Index*")
            args = (type_, nrows_, ncols_)
        else:
            mhandle = parent._carg
            args = ()
        Ap = ffi_new("GrB_Index**")
        Ax = ffi_new("void**")
        Ap_size = ffi_new("GrB_Index*")
        Ax_size = ffi_new("GrB_Index*")
        if sort:
            jumbled = NULL
        else:
            jumbled = ffi_new("bool*")
        is_iso = ffi_new("bool*")
        nvals = parent._nvals
        if format == "csr":
            Aj = ffi_new("GrB_Index**")
            Aj_size = ffi_new("GrB_Index*")
            check_status(
                libget(f"GxB_Matrix_{method}_CSR")(
                    mhandle,
                    *args,
                    Ap,
                    Aj,
                    Ax,
                    Ap_size,
                    Aj_size,
                    Ax_size,
                    is_iso,
                    jumbled,
                    NULL,
                ),
                parent,
            )
            is_iso = is_iso[0]
            indptr = claim_buffer(ffi, Ap[0], Ap_size[0] // index_dtype.itemsize, index_dtype)
            col_indices = claim_buffer(ffi, Aj[0], Aj_size[0] // index_dtype.itemsize, index_dtype)
            values = claim_buffer(ffi, Ax[0], Ax_size[0] // dtype.itemsize, dtype)
            if not raw:
                if indptr.size > nrows + 1:  # pragma: no cover
                    indptr = indptr[: nrows + 1]
                if col_indices.size > nvals:  # pragma: no cover
                    col_indices = col_indices[:nvals]
                if is_iso:
                    if values.size > 1:  # pragma: no cover
                        values = values[:1]
                else:
                    if values.size > nvals:  # pragma: no cover
                        values = values[:nvals]
            # Note: nvals is also at `indptr[nrows]`
            rv = {
                "indptr": indptr,
                "col_indices": col_indices,
                "sorted_cols": True if sort else not jumbled[0],
                "nrows": nrows,
                "ncols": ncols,
            }
        elif format == "csc":
            Ai = ffi_new("GrB_Index**")
            Ai_size = ffi_new("GrB_Index*")
            check_status(
                libget(f"GxB_Matrix_{method}_CSC")(
                    mhandle,
                    *args,
                    Ap,
                    Ai,
                    Ax,
                    Ap_size,
                    Ai_size,
                    Ax_size,
                    is_iso,
                    jumbled,
                    NULL,
                ),
                parent,
            )
            is_iso = is_iso[0]
            indptr = claim_buffer(ffi, Ap[0], Ap_size[0] // index_dtype.itemsize, index_dtype)
            row_indices = claim_buffer(ffi, Ai[0], Ai_size[0] // index_dtype.itemsize, index_dtype)
            values = claim_buffer(ffi, Ax[0], Ax_size[0] // dtype.itemsize, dtype)
            if not raw:
                if indptr.size > ncols + 1:  # pragma: no cover
                    indptr = indptr[: ncols + 1]
                if row_indices.size > nvals:  # pragma: no cover
                    row_indices = row_indices[:nvals]
                if is_iso:
                    if values.size > 1:  # pragma: no cover
                        values = values[:1]
                else:
                    if values.size > nvals:  # pragma: no cover
                        values = values[:nvals]
            # Note: nvals is also at `indptr[ncols]`
            rv = {
                "indptr": indptr,
                "row_indices": row_indices,
                "sorted_rows": True if sort else not jumbled[0],
                "nrows": nrows,
                "ncols": ncols,
            }
        elif format == "hypercsr":
            nvec = ffi_new("GrB_Index*")
            Ah = ffi_new("GrB_Index**")
            Aj = ffi_new("GrB_Index**")
            Ah_size = ffi_new("GrB_Index*")
            Aj_size = ffi_new("GrB_Index*")
            check_status(
                libget(f"GxB_Matrix_{method}_HyperCSR")(
                    mhandle,
                    *args,
                    Ap,
                    Ah,
                    Aj,
                    Ax,
                    Ap_size,
                    Ah_size,
                    Aj_size,
                    Ax_size,
                    is_iso,
                    nvec,
                    jumbled,
                    NULL,
                ),
                parent,
            )
            is_iso = is_iso[0]
            indptr = claim_buffer(ffi, Ap[0], Ap_size[0] // index_dtype.itemsize, index_dtype)
            rows = claim_buffer(ffi, Ah[0], Ah_size[0] // index_dtype.itemsize, index_dtype)
            col_indices = claim_buffer(ffi, Aj[0], Aj_size[0] // index_dtype.itemsize, index_dtype)
            values = claim_buffer(ffi, Ax[0], Ax_size[0] // dtype.itemsize, dtype)
            nvec = nvec[0]
            if not raw:
                if indptr.size > nvec + 1:  # pragma: no cover
                    indptr = indptr[: nvec + 1]
                if rows.size > nvec:  # pragma: no cover
                    rows = rows[:nvec]
                if col_indices.size > nvals:  # pragma: no cover
                    col_indices = col_indices[:nvals]
                if is_iso:
                    if values.size > 1:  # pragma: no cover
                        values = values[:1]
                else:
                    if values.size > nvals:  # pragma: no cover
                        values = values[:nvals]
            # Note: nvals is also at `indptr[nvec]`
            rv = {
                "indptr": indptr,
                "rows": rows,
                "col_indices": col_indices,
                "sorted_cols": True if sort else not jumbled[0],
                "nrows": nrows,
                "ncols": ncols,
            }
            if raw:
                rv["nvec"] = nvec
        elif format == "hypercsc":
            nvec = ffi_new("GrB_Index*")
            Ah = ffi_new("GrB_Index**")
            Ai = ffi_new("GrB_Index**")
            Ah_size = ffi_new("GrB_Index*")
            Ai_size = ffi_new("GrB_Index*")
            check_status(
                libget(f"GxB_Matrix_{method}_HyperCSC")(
                    mhandle,
                    *args,
                    Ap,
                    Ah,
                    Ai,
                    Ax,
                    Ap_size,
                    Ah_size,
                    Ai_size,
                    Ax_size,
                    is_iso,
                    nvec,
                    jumbled,
                    NULL,
                ),
                parent,
            )
            is_iso = is_iso[0]
            indptr = claim_buffer(ffi, Ap[0], Ap_size[0] // index_dtype.itemsize, index_dtype)
            cols = claim_buffer(ffi, Ah[0], Ah_size[0] // index_dtype.itemsize, index_dtype)
            row_indices = claim_buffer(ffi, Ai[0], Ai_size[0] // index_dtype.itemsize, index_dtype)
            values = claim_buffer(ffi, Ax[0], Ax_size[0] // dtype.itemsize, dtype)
            nvec = nvec[0]
            if not raw:
                if indptr.size > nvec + 1:  # pragma: no cover
                    indptr = indptr[: nvec + 1]
                if cols.size > nvec:  # pragma: no cover
                    cols = cols[:nvec]
                if row_indices.size > nvals:  # pragma: no cover
                    row_indices = row_indices[:nvals]
                if is_iso:
                    if values.size > 1:  # pragma: no cover
                        values = values[:1]
                else:
                    if values.size > nvals:  # pragma: no cover
                        values = values[:nvals]
            # Note: nvals is also at `indptr[nvec]`
            rv = {
                "indptr": indptr,
                "cols": cols,
                "row_indices": row_indices,
                "sorted_rows": True if sort else not jumbled[0],
                "nrows": nrows,
                "ncols": ncols,
            }
            if raw:
                rv["nvec"] = nvec
        elif format == "bitmapr" or format == "bitmapc":
            if format == "bitmapr":
                cfunc = libget(f"GxB_Matrix_{method}_BitmapR")
            else:
                cfunc = libget(f"GxB_Matrix_{method}_BitmapC")
            Ab = ffi_new("int8_t**")
            Ab_size = ffi_new("GrB_Index*")
            nvals_ = ffi_new("GrB_Index*")
            check_status(
                cfunc(
                    mhandle,
                    *args,
                    Ab,
                    Ax,
                    Ab_size,
                    Ax_size,
                    is_iso,
                    nvals_,
                    NULL,
                ),
                parent,
            )
            is_iso = is_iso[0]
            bool_dtype = np.dtype(np.bool8)
            if raw:
                bitmap = claim_buffer(ffi, Ab[0], Ab_size[0] // bool_dtype.itemsize, bool_dtype)
                values = claim_buffer(ffi, Ax[0], Ax_size[0] // dtype.itemsize, dtype)
            else:
                is_c_order = format == "bitmapr"
                bitmap = claim_buffer_2d(
                    ffi,
                    Ab[0],
                    Ab_size[0] // bool_dtype.itemsize,
                    nrows,
                    ncols,
                    bool_dtype,
                    is_c_order,
                )
                if is_iso:
                    values = claim_buffer(ffi, Ax[0], Ax_size[0] // dtype.itemsize, dtype)
                    if values.size > 1:  # pragma: no cover
                        values = values[:1]
                else:
                    values = claim_buffer_2d(
                        ffi,
                        Ax[0],
                        Ax_size[0] // dtype.itemsize,
                        nrows,
                        ncols,
                        dtype,
                        is_c_order,
                    )
            rv = {"bitmap": bitmap, "nvals": nvals_[0]}
            if raw:
                rv["nrows"] = nrows
                rv["ncols"] = ncols
        elif format == "fullr" or format == "fullc":
            if format == "fullr":
                cfunc = libget(f"GxB_Matrix_{method}_FullR")
            else:
                cfunc = libget(f"GxB_Matrix_{method}_FullC")
            check_status(
                cfunc(
                    mhandle,
                    *args,
                    Ax,
                    Ax_size,
                    is_iso,
                    NULL,
                ),
                parent,
            )
            is_iso = is_iso[0]
            if raw:
                values = claim_buffer(ffi, Ax[0], Ax_size[0] // dtype.itemsize, dtype)
                rv = {"nrows": nrows, "ncols": ncols}
            elif is_iso:
                values = claim_buffer(ffi, Ax[0], Ax_size[0] // dtype.itemsize, dtype)
                if values.size > 1:  # pragma: no cover
                    values = values[:1]
                rv = {"nrows": nrows, "ncols": ncols}
            else:
                is_c_order = format == "fullr"
                values = claim_buffer_2d(
                    ffi, Ax[0], Ax_size[0] // dtype.itemsize, nrows, ncols, dtype, is_c_order
                )
                rv = {}
        else:
            raise ValueError(f"Invalid format: {format}")

        rv["is_iso"] = is_iso
        rv["format"] = format
        rv["values"] = values
        if method == "export":
            parent.gb_obj = NULL
        if parent.dtype._is_udt:
            rv["dtype"] = parent.dtype
        return rv

    @classmethod
    def import_csr(
        cls,
        *,
        nrows,
        ncols,
        indptr,
        values,
        col_indices,
        is_iso=False,
        sorted_cols=False,
        take_ownership=False,
        dtype=None,
        format=None,
        name=None,
    ):
        """
        GxB_Matrix_import_CSR

        Create a new Matrix from standard CSR format.

        Parameters
        ----------
        nrows : int
        ncols : int
        indptr : array-like
        values : array-like
        col_indices : array-like
        is_iso : bool, default False
            Is the Matrix iso-valued (meaning all the same value)?
            If true, then `values` should be a length 1 array.
        sorted_cols : bool, default False
            Indicate whether the values in "col_indices" are sorted.
        take_ownership : bool, default False
            If True, perform a zero-copy data transfer from input numpy arrays
            to GraphBLAS if possible.  To give ownership of the underlying
            memory buffers to GraphBLAS, the arrays must:
                - be C contiguous
                - have the correct dtype (uint64 for indptr and col_indices)
                - own its own data
                - be writeable
            If all of these conditions are not met, then the data will be
            copied and the original array will be unmodified.  If zero copy
            to GraphBLAS is successful, then the array will be modified to be
            read-only and will no longer own the data.
        dtype : dtype, optional
            dtype of the new Matrix.
            If not specified, this will be inferred from `values`.
        format : str, optional
            Must be "csr" or None.  This is included to be compatible with
            the dict returned from exporting.
        name : str, optional
            Name of the new Matrix.

        Returns
        -------
        Matrix
        """
        return cls._import_csr(
            nrows=nrows,
            ncols=ncols,
            indptr=indptr,
            values=values,
            col_indices=col_indices,
            is_iso=is_iso,
            sorted_cols=sorted_cols,
            take_ownership=take_ownership,
            dtype=dtype,
            format=format,
            name=name,
            method="import",
        )

    def pack_csr(
        self,
        *,
        indptr,
        values,
        col_indices,
        is_iso=False,
        sorted_cols=False,
        take_ownership=False,
        format=None,
        **ignored_kwargs,
    ):
        """
        GxB_Matrix_pack_CSR

        `pack_csr` is like `import_csr` except it "packs" data into an
        existing Matrix.  This is the opposite of ``unpack("csr")``

        See `Matrix.ss.import_csr` documentation for more details.
        """
        return self._import_csr(
            indptr=indptr,
            values=values,
            col_indices=col_indices,
            is_iso=is_iso,
            sorted_cols=sorted_cols,
            take_ownership=take_ownership,
            format=format,
            method="pack",
            matrix=self._parent,
        )

    @classmethod
    def _import_csr(
        cls,
        *,
        nrows=None,
        ncols=None,
        indptr,
        values,
        col_indices,
        is_iso=False,
        sorted_cols=False,
        take_ownership=False,
        dtype=None,
        format=None,
        name=None,
        method,
        matrix=None,
    ):
        if format is not None and format.lower() != "csr":
            raise ValueError(f"Invalid format: {format!r}.  Must be None or 'csr'.")
        copy = not take_ownership
        indptr = ints_to_numpy_buffer(
            indptr, np.uint64, copy=copy, ownable=True, name="index pointers"
        )
        col_indices = ints_to_numpy_buffer(
            col_indices, np.uint64, copy=copy, ownable=True, name="column indices"
        )
        if method == "pack":
            dtype = matrix.dtype
        values, dtype = values_to_numpy_buffer(values, dtype, copy=copy, ownable=True)
        if col_indices is values:
            values = np.copy(values)
        Ap = ffi_new("GrB_Index**", ffi.from_buffer("GrB_Index*", indptr))
        Aj = ffi_new("GrB_Index**", ffi.from_buffer("GrB_Index*", col_indices))
        Ax = ffi_new("void**", ffi.from_buffer("void*", values))
        if method == "import":
            mhandle = ffi_new("GrB_Matrix*")
            args = (dtype._carg, nrows, ncols)
        else:
            mhandle = matrix._carg
            args = ()
        status = libget(f"GxB_Matrix_{method}_CSR")(
            mhandle,
            *args,
            Ap,
            Aj,
            Ax,
            indptr.nbytes,
            col_indices.nbytes,
            values.nbytes,
            is_iso,
            not sorted_cols,
            NULL,
        )
        if method == "import":
            check_status_carg(
                status,
                "Matrix",
                mhandle[0],
            )
            matrix = gb.Matrix._from_obj(mhandle, dtype, nrows, ncols, name=name)
        else:
            check_status(status, matrix)
        unclaim_buffer(indptr)
        unclaim_buffer(col_indices)
        unclaim_buffer(values)
        return matrix

    @classmethod
    def import_csc(
        cls,
        *,
        nrows,
        ncols,
        indptr,
        values,
        row_indices,
        is_iso=False,
        sorted_rows=False,
        take_ownership=False,
        dtype=None,
        format=None,
        name=None,
    ):
        """
        GxB_Matrix_import_CSC

        Create a new Matrix from standard CSC format.

        Parameters
        ----------
        nrows : int
        ncols : int
        indptr : array-like
        values : array-like
        row_indices : array-like
        is_iso : bool, default False
            Is the Matrix iso-valued (meaning all the same value)?
            If true, then `values` should be a length 1 array.
        sorted_rows : bool, default False
            Indicate whether the values in "row_indices" are sorted.
        take_ownership : bool, default False
            If True, perform a zero-copy data transfer from input numpy arrays
            to GraphBLAS if possible.  To give ownership of the underlying
            memory buffers to GraphBLAS, the arrays must:
                - be C contiguous
                - have the correct dtype (uint64 for indptr and row_indices)
                - own its own data
                - be writeable
            If all of these conditions are not met, then the data will be
            copied and the original array will be unmodified.  If zero copy
            to GraphBLAS is successful, then the array will be modified to be
            read-only and will no longer own the data.
        dtype : dtype, optional
            dtype of the new Matrix.
            If not specified, this will be inferred from `values`.
        format : str, optional
            Must be "csc" or None.  This is included to be compatible with
            the dict returned from exporting.
        name : str, optional
            Name of the new Matrix.

        Returns
        -------
        Matrix
        """
        return cls._import_csc(
            nrows=nrows,
            ncols=ncols,
            indptr=indptr,
            values=values,
            row_indices=row_indices,
            is_iso=is_iso,
            sorted_rows=sorted_rows,
            take_ownership=take_ownership,
            dtype=dtype,
            format=format,
            name=name,
            method="import",
        )

    def pack_csc(
        self,
        *,
        indptr,
        values,
        row_indices,
        is_iso=False,
        sorted_rows=False,
        take_ownership=False,
        format=None,
        **ignored_kwargs,
    ):
        """
        GxB_Matrix_pack_CSC

        `pack_csc` is like `import_csc` except it "packs" data into an
        existing Matrix.  This is the opposite of ``unpack("csc")``

        See `Matrix.ss.import_csc` documentation for more details.
        """
        return self._import_csc(
            indptr=indptr,
            values=values,
            row_indices=row_indices,
            is_iso=is_iso,
            sorted_rows=sorted_rows,
            take_ownership=take_ownership,
            format=format,
            method="pack",
            matrix=self._parent,
        )

    @classmethod
    def _import_csc(
        cls,
        *,
        nrows=None,
        ncols=None,
        indptr,
        values,
        row_indices,
        is_iso=False,
        sorted_rows=False,
        take_ownership=False,
        dtype=None,
        format=None,
        name=None,
        method,
        matrix=None,
    ):
        if format is not None and format.lower() != "csc":
            raise ValueError(f"Invalid format: {format!r}  Must be None or 'csc'.")
        copy = not take_ownership
        indptr = ints_to_numpy_buffer(
            indptr, np.uint64, copy=copy, ownable=True, name="index pointers"
        )
        row_indices = ints_to_numpy_buffer(
            row_indices, np.uint64, copy=copy, ownable=True, name="row indices"
        )
        if method == "pack":
            dtype = matrix.dtype
        values, dtype = values_to_numpy_buffer(values, dtype, copy=copy, ownable=True)
        if row_indices is values:
            values = np.copy(values)
        Ap = ffi_new("GrB_Index**", ffi.from_buffer("GrB_Index*", indptr))
        Ai = ffi_new("GrB_Index**", ffi.from_buffer("GrB_Index*", row_indices))
        Ax = ffi_new("void**", ffi.from_buffer("void*", values))
        if method == "import":
            mhandle = ffi_new("GrB_Matrix*")
            args = (dtype._carg, nrows, ncols)
        else:
            mhandle = matrix._carg
            args = ()
        status = libget(f"GxB_Matrix_{method}_CSC")(
            mhandle,
            *args,
            Ap,
            Ai,
            Ax,
            indptr.nbytes,
            row_indices.nbytes,
            values.nbytes,
            is_iso,
            not sorted_rows,
            NULL,
        )
        if method == "import":
            check_status_carg(
                status,
                "Matrix",
                mhandle[0],
            )
            matrix = gb.Matrix._from_obj(mhandle, dtype, nrows, ncols, name=name)
        else:
            check_status(status, matrix)
        unclaim_buffer(indptr)
        unclaim_buffer(row_indices)
        unclaim_buffer(values)
        return matrix

    @classmethod
    def import_hypercsr(
        cls,
        *,
        nrows,
        ncols,
        rows,
        indptr,
        values,
        col_indices,
        nvec=None,
        is_iso=False,
        sorted_cols=False,
        take_ownership=False,
        dtype=None,
        format=None,
        name=None,
    ):
        """
        GxB_Matrix_import_HyperCSR

        Create a new Matrix from standard HyperCSR format.

        Parameters
        ----------
        nrows : int
        ncols : int
        rows : array-like
        indptr : array-like
        values : array-like
        col_indices : array-like
        nvec : int, optional
            The number of elements in "rows" to use.
            If not specified, will be set to ``len(rows)``.
        is_iso : bool, default False
            Is the Matrix iso-valued (meaning all the same value)?
            If true, then `values` should be a length 1 array.
        sorted_cols : bool, default False
            Indicate whether the values in "col_indices" are sorted.
        take_ownership : bool, default False
            If True, perform a zero-copy data transfer from input numpy arrays
            to GraphBLAS if possible.  To give ownership of the underlying
            memory buffers to GraphBLAS, the arrays must:
                - be C contiguous
                - have the correct dtype (uint64 for rows, indptr, col_indices)
                - own its own data
                - be writeable
            If all of these conditions are not met, then the data will be
            copied and the original array will be unmodified.  If zero copy
            to GraphBLAS is successful, then the array will be modified to be
            read-only and will no longer own the data.
        dtype : dtype, optional
            dtype of the new Matrix.
            If not specified, this will be inferred from `values`.
        format : str, optional
            Must be "hypercsr" or None.  This is included to be compatible with
            the dict returned from exporting.
        name : str, optional
            Name of the new Matrix.

        Returns
        -------
        Matrix
        """
        return cls._import_hypercsr(
            nrows=nrows,
            ncols=ncols,
            rows=rows,
            indptr=indptr,
            values=values,
            col_indices=col_indices,
            nvec=nvec,
            is_iso=is_iso,
            sorted_cols=sorted_cols,
            take_ownership=take_ownership,
            dtype=dtype,
            format=format,
            name=name,
            method="import",
        )

    def pack_hypercsr(
        self,
        *,
        rows,
        indptr,
        values,
        col_indices,
        nvec=None,
        is_iso=False,
        sorted_cols=False,
        take_ownership=False,
        format=None,
        **ignored_kwargs,
    ):
        """
        GxB_Matrix_pack_HyperCSR

        `pack_hypercsr` is like `import_hypercsr` except it "packs" data into an
        existing Matrix.  This is the opposite of ``unpack("hypercsr")``

        See `Matrix.ss.import_hypercsr` documentation for more details.
        """
        return self._import_hypercsr(
            rows=rows,
            indptr=indptr,
            values=values,
            col_indices=col_indices,
            nvec=nvec,
            is_iso=is_iso,
            sorted_cols=sorted_cols,
            take_ownership=take_ownership,
            format=format,
            method="pack",
            matrix=self._parent,
        )

    @classmethod
    def _import_hypercsr(
        cls,
        *,
        nrows=None,
        ncols=None,
        rows,
        indptr,
        values,
        col_indices,
        nvec=None,
        is_iso=False,
        sorted_cols=False,
        take_ownership=False,
        dtype=None,
        format=None,
        name=None,
        method,
        matrix=None,
    ):
        if format is not None and format.lower() != "hypercsr":
            raise ValueError(f"Invalid format: {format!r}  Must be None or 'hypercsr'.")
        copy = not take_ownership
        indptr = ints_to_numpy_buffer(
            indptr, np.uint64, copy=copy, ownable=True, name="index pointers"
        )
        rows = ints_to_numpy_buffer(rows, np.uint64, copy=copy, ownable=True, name="rows")
        col_indices = ints_to_numpy_buffer(
            col_indices, np.uint64, copy=copy, ownable=True, name="column indices"
        )
        if method == "pack":
            dtype = matrix.dtype
        values, dtype = values_to_numpy_buffer(values, dtype, copy=copy, ownable=True)
        if col_indices is values:
            values = np.copy(values)
        Ap = ffi_new("GrB_Index**", ffi.from_buffer("GrB_Index*", indptr))
        Ah = ffi_new("GrB_Index**", ffi.from_buffer("GrB_Index*", rows))
        Aj = ffi_new("GrB_Index**", ffi.from_buffer("GrB_Index*", col_indices))
        Ax = ffi_new("void**", ffi.from_buffer("void*", values))
        if nvec is None:
            nvec = rows.size
        if method == "import":
            mhandle = ffi_new("GrB_Matrix*")
            args = (dtype._carg, nrows, ncols)
        else:
            mhandle = matrix._carg
            args = ()
        status = libget(f"GxB_Matrix_{method}_HyperCSR")(
            mhandle,
            *args,
            Ap,
            Ah,
            Aj,
            Ax,
            indptr.nbytes,
            rows.nbytes,
            col_indices.nbytes,
            values.nbytes,
            is_iso,
            nvec,
            not sorted_cols,
            NULL,
        )
        if method == "import":
            check_status_carg(
                status,
                "Matrix",
                mhandle[0],
            )
            matrix = gb.Matrix._from_obj(mhandle, dtype, nrows, ncols, name=name)
        else:
            check_status(status, matrix)
        unclaim_buffer(indptr)
        unclaim_buffer(rows)
        unclaim_buffer(col_indices)
        unclaim_buffer(values)
        return matrix

    @classmethod
    def import_hypercsc(
        cls,
        *,
        nrows,
        ncols,
        cols,
        indptr,
        values,
        row_indices,
        nvec=None,
        is_iso=False,
        sorted_rows=False,
        take_ownership=False,
        dtype=None,
        format=None,
        name=None,
    ):
        """
        GxB_Matrix_import_HyperCSC

        Create a new Matrix from standard HyperCSC format.

        Parameters
        ----------
        nrows : int
        ncols : int
        indptr : array-like
        values : array-like
        row_indices : array-like
        nvec : int, optional
            The number of elements in "cols" to use.
            If not specified, will be set to ``len(cols)``.
        is_iso : bool, default False
            Is the Matrix iso-valued (meaning all the same value)?
            If true, then `values` should be a length 1 array.
        sorted_rows : bool, default False
            Indicate whether the values in "row_indices" are sorted.
        take_ownership : bool, default False
            If True, perform a zero-copy data transfer from input numpy arrays
            to GraphBLAS if possible.  To give ownership of the underlying
            memory buffers to GraphBLAS, the arrays must:
                - be C contiguous
                - have the correct dtype (uint64 for indptr and row_indices)
                - own its own data
                - be writeable
            If all of these conditions are not met, then the data will be
            copied and the original array will be unmodified.  If zero copy
            to GraphBLAS is successful, then the array will be modified to be
            read-only and will no longer own the data.
        dtype : dtype, optional
            dtype of the new Matrix.
            If not specified, this will be inferred from `values`.
        format : str, optional
            Must be "hypercsc" or None.  This is included to be compatible with
            the dict returned from exporting.
        name : str, optional
            Name of the new Matrix.

        Returns
        -------
        Matrix
        """
        return cls._import_hypercsc(
            nrows=nrows,
            ncols=ncols,
            cols=cols,
            indptr=indptr,
            values=values,
            row_indices=row_indices,
            nvec=nvec,
            is_iso=is_iso,
            sorted_rows=sorted_rows,
            take_ownership=take_ownership,
            dtype=dtype,
            format=format,
            name=name,
            method="import",
        )

    def pack_hypercsc(
        self,
        *,
        cols,
        indptr,
        values,
        row_indices,
        nvec=None,
        is_iso=False,
        sorted_rows=False,
        take_ownership=False,
        format=None,
        **ignored_kwargs,
    ):
        """
        GxB_Matrix_pack_HyperCSC

        `pack_hypercsc` is like `import_hypercsc` except it "packs" data into an
        existing Matrix.  This is the opposite of ``unpack("hypercsc")``

        See `Matrix.ss.import_hypercsc` documentation for more details.
        """
        return self._import_hypercsc(
            cols=cols,
            indptr=indptr,
            values=values,
            row_indices=row_indices,
            nvec=nvec,
            is_iso=is_iso,
            sorted_rows=sorted_rows,
            take_ownership=take_ownership,
            format=format,
            method="pack",
            matrix=self._parent,
        )

    @classmethod
    def _import_hypercsc(
        cls,
        *,
        nrows=None,
        ncols=None,
        cols,
        indptr,
        values,
        row_indices,
        nvec=None,
        is_iso=False,
        sorted_rows=False,
        take_ownership=False,
        dtype=None,
        format=None,
        name=None,
        method,
        matrix=None,
    ):
        if format is not None and format.lower() != "hypercsc":
            raise ValueError(f"Invalid format: {format!r}  Must be None or 'hypercsc'.")
        copy = not take_ownership
        indptr = ints_to_numpy_buffer(
            indptr, np.uint64, copy=copy, ownable=True, name="index pointers"
        )
        cols = ints_to_numpy_buffer(cols, np.uint64, copy=copy, ownable=True, name="columns")
        row_indices = ints_to_numpy_buffer(
            row_indices, np.uint64, copy=copy, ownable=True, name="row indices"
        )
        if method == "pack":
            dtype = matrix.dtype
        values, dtype = values_to_numpy_buffer(values, dtype, copy=copy, ownable=True)
        if row_indices is values:
            values = np.copy(values)
        Ap = ffi_new("GrB_Index**", ffi.from_buffer("GrB_Index*", indptr))
        Ah = ffi_new("GrB_Index**", ffi.from_buffer("GrB_Index*", cols))
        Ai = ffi_new("GrB_Index**", ffi.from_buffer("GrB_Index*", row_indices))
        Ax = ffi_new("void**", ffi.from_buffer("void*", values))
        if nvec is None:
            nvec = cols.size
        if method == "import":
            mhandle = ffi_new("GrB_Matrix*")
            args = (dtype._carg, nrows, ncols)
        else:
            mhandle = matrix._carg
            args = ()
        status = libget(f"GxB_Matrix_{method}_HyperCSC")(
            mhandle,
            *args,
            Ap,
            Ah,
            Ai,
            Ax,
            indptr.nbytes,
            cols.nbytes,
            row_indices.nbytes,
            values.nbytes,
            is_iso,
            nvec,
            not sorted_rows,
            NULL,
        )
        if method == "import":
            check_status_carg(
                status,
                "Matrix",
                mhandle[0],
            )
            matrix = gb.Matrix._from_obj(mhandle, dtype, nrows, ncols, name=name)
        else:
            check_status(status, matrix)
        unclaim_buffer(indptr)
        unclaim_buffer(cols)
        unclaim_buffer(row_indices)
        unclaim_buffer(values)
        return matrix

    @classmethod
    def import_bitmapr(
        cls,
        *,
        bitmap,
        values,
        nvals=None,
        nrows=None,
        ncols=None,
        is_iso=False,
        take_ownership=False,
        dtype=None,
        format=None,
        name=None,
    ):
        """
        GxB_Matrix_import_BitmapR

        Create a new Matrix from values and bitmap (as mask) arrays.

        Parameters
        ----------
        bitmap : array-like
            True elements indicate where there are values in "values".
            May be 1d or 2d, but there need to have at least ``nrows*ncols`` elements.
        values : array-like
            May be 1d or 2d, but there need to have at least ``nrows*ncols`` elements.
        nvals : int, optional
            The number of True elements in the bitmap for this Matrix.
        nrows : int, optional
            The number of rows for the Matrix.
            If not provided, will be inferred from values or bitmap if either is 2d.
        ncols : int
            The number of columns for the Matrix.
            If not provided, will be inferred from values or bitmap if either is 2d.
        is_iso : bool, default False
            Is the Matrix iso-valued (meaning all the same value)?
            If true, then `values` should be a length 1 array.
        take_ownership : bool, default False
            If True, perform a zero-copy data transfer from input numpy arrays
            to GraphBLAS if possible.  To give ownership of the underlying
            memory buffers to GraphBLAS, the arrays must:
                - be C contiguous
                - have the correct dtype (bool8 for bitmap)
                - own its own data
                - be writeable
            If all of these conditions are not met, then the data will be
            copied and the original array will be unmodified.  If zero copy
            to GraphBLAS is successful, then the array will be modified to be
            read-only and will no longer own the data.
        dtype : dtype, optional
            dtype of the new Matrix.
            If not specified, this will be inferred from `values`.
        format : str, optional
            Must be "bitmapr" or None.  This is included to be compatible with
            the dict returned from exporting.
        name : str, optional
            Name of the new Matrix.

        Returns
        -------
        Matrix
        """
        return cls._import_bitmapr(
            bitmap=bitmap,
            values=values,
            nvals=nvals,
            nrows=nrows,
            ncols=ncols,
            is_iso=is_iso,
            take_ownership=take_ownership,
            dtype=dtype,
            format=format,
            name=name,
            method="import",
        )

    def pack_bitmapr(
        self,
        *,
        bitmap,
        values,
        nvals=None,
        is_iso=False,
        take_ownership=False,
        format=None,
        **unused_kwargs,
    ):
        """
        GxB_Matrix_pack_BitmapR

        `pack_bitmapr` is like `import_bitmapr` except it "packs" data into an
        existing Matrix.  This is the opposite of ``unpack("bitmapr")``

        See `Matrix.ss.import_bitmapr` documentation for more details.
        """
        return self._import_bitmapr(
            bitmap=bitmap,
            values=values,
            nvals=nvals,
            is_iso=is_iso,
            take_ownership=take_ownership,
            format=format,
            method="pack",
            matrix=self._parent,
        )

    @classmethod
    def _import_bitmapr(
        cls,
        *,
        bitmap,
        values,
        nvals=None,
        nrows=None,
        ncols=None,
        is_iso=False,
        take_ownership=False,
        dtype=None,
        format=None,
        name=None,
        method,
        matrix=None,
    ):
        if format is not None and format.lower() != "bitmapr":
            raise ValueError(f"Invalid format: {format!r}  Must be None or 'bitmapr'.")
        copy = not take_ownership
        bitmap = ints_to_numpy_buffer(
            bitmap, np.bool8, copy=copy, ownable=True, order="C", name="bitmap"
        )
        if method == "pack":
            dtype = matrix.dtype
        values, dtype = values_to_numpy_buffer(values, dtype, copy=copy, ownable=True, order="C")
        if bitmap is values:
            values = np.copy(values)
        if method == "import":
            nrows, ncols = get_shape(nrows, ncols, values=values, bitmap=bitmap)
        else:
            nrows, ncols = matrix.shape
        Ab = ffi_new("int8_t**", ffi.from_buffer("int8_t*", bitmap))
        Ax = ffi_new("void**", ffi.from_buffer("void*", values))
        if nvals is None:
            if bitmap.size == nrows * ncols:
                nvals = np.count_nonzero(bitmap)
            else:
                nvals = np.count_nonzero(bitmap.ravel()[: nrows * ncols])
        if method == "import":
            mhandle = ffi_new("GrB_Matrix*")
            args = (dtype._carg, nrows, ncols)
        else:
            mhandle = matrix._carg
            args = ()
        status = libget(f"GxB_Matrix_{method}_BitmapR")(
            mhandle,
            *args,
            Ab,
            Ax,
            bitmap.nbytes,
            values.nbytes,
            is_iso,
            nvals,
            NULL,
        )
        if method == "import":
            check_status_carg(
                status,
                "Matrix",
                mhandle[0],
            )
            matrix = gb.Matrix._from_obj(mhandle, dtype, nrows, ncols, name=name)
        else:
            check_status(status, matrix)
        unclaim_buffer(bitmap)
        unclaim_buffer(values)
        return matrix

    @classmethod
    def import_bitmapc(
        cls,
        *,
        bitmap,
        values,
        nvals=None,
        nrows=None,
        ncols=None,
        is_iso=False,
        take_ownership=False,
        dtype=None,
        format=None,
        name=None,
    ):
        """
        GxB_Matrix_import_BitmapC

        Create a new Matrix from values and bitmap (as mask) arrays.

        Parameters
        ----------
        bitmap : array-like
            True elements indicate where there are values in "values".
            May be 1d or 2d, but there need to have at least ``nrows*ncols`` elements.
        values : array-like
            May be 1d or 2d, but there need to have at least ``nrows*ncols`` elements.
        nvals : int, optional
            The number of True elements in the bitmap for this Matrix.
        nrows : int, optional
            The number of rows for the Matrix.
            If not provided, will be inferred from values or bitmap if either is 2d.
        ncols : int
            The number of columns for the Matrix.
            If not provided, will be inferred from values or bitmap if either is 2d.
        is_iso : bool, default False
            Is the Matrix iso-valued (meaning all the same value)?
            If true, then `values` should be a length 1 array.
        take_ownership : bool, default False
            If True, perform a zero-copy data transfer from input numpy arrays
            to GraphBLAS if possible.  To give ownership of the underlying
            memory buffers to GraphBLAS, the arrays must:
                - be FORTRAN contiguous
                - have the correct dtype (bool8 for bitmap)
                - own its own data
                - be writeable
            If all of these conditions are not met, then the data will be
            copied and the original array will be unmodified.  If zero copy
            to GraphBLAS is successful, then the array will be modified to be
            read-only and will no longer own the data.
        dtype : dtype, optional
            dtype of the new Matrix.
            If not specified, this will be inferred from `values`.
        format : str, optional
            Must be "bitmapc" or None.  This is included to be compatible with
            the dict returned from exporting.
        name : str, optional
            Name of the new Matrix.

        Returns
        -------
        Matrix
        """
        return cls._import_bitmapc(
            bitmap=bitmap,
            values=values,
            nvals=nvals,
            nrows=nrows,
            ncols=ncols,
            is_iso=is_iso,
            take_ownership=take_ownership,
            dtype=dtype,
            format=format,
            name=name,
            method="import",
        )

    def pack_bitmapc(
        self,
        *,
        bitmap,
        values,
        nvals=None,
        is_iso=False,
        take_ownership=False,
        format=None,
        **unused_kwargs,
    ):
        """
        GxB_Matrix_pack_BitmapC

        `pack_bitmapc` is like `import_bitmapc` except it "packs" data into an
        existing Matrix.  This is the opposite of ``unpack("bitmapc")``

        See `Matrix.ss.import_bitmapc` documentation for more details.
        """
        return self._import_bitmapc(
            bitmap=bitmap,
            values=values,
            nvals=nvals,
            is_iso=is_iso,
            take_ownership=take_ownership,
            format=format,
            method="pack",
            matrix=self._parent,
        )

    @classmethod
    def _import_bitmapc(
        cls,
        *,
        bitmap,
        values,
        nvals=None,
        nrows=None,
        ncols=None,
        is_iso=False,
        take_ownership=False,
        dtype=None,
        format=None,
        name=None,
        method,
        matrix=None,
    ):
        if format is not None and format.lower() != "bitmapc":
            raise ValueError(f"Invalid format: {format!r}  Must be None or 'bitmapc'.")
        copy = not take_ownership
        bitmap = ints_to_numpy_buffer(
            bitmap, np.bool8, copy=copy, ownable=True, order="F", name="bitmap"
        )
        if method == "pack":
            dtype = matrix.dtype
        values, dtype = values_to_numpy_buffer(values, dtype, copy=copy, ownable=True, order="F")
        if bitmap is values:
            values = np.copy(values)
        if method == "import":
            nrows, ncols = get_shape(nrows, ncols, values=values, bitmap=bitmap)
        else:
            nrows, ncols = matrix.shape
        Ab = ffi_new("int8_t**", ffi.from_buffer("int8_t*", bitmap.T))
        Ax = ffi_new("void**", ffi.from_buffer("void*", values.T))
        if nvals is None:
            if bitmap.size == nrows * ncols:
                nvals = np.count_nonzero(bitmap)
            else:
                nvals = np.count_nonzero(bitmap.ravel("F")[: nrows * ncols])
        if method == "import":
            mhandle = ffi_new("GrB_Matrix*")
            args = (dtype._carg, nrows, ncols)
        else:
            mhandle = matrix._carg
            args = ()
        status = libget(f"GxB_Matrix_{method}_BitmapC")(
            mhandle,
            *args,
            Ab,
            Ax,
            bitmap.nbytes,
            values.nbytes,
            is_iso,
            nvals,
            NULL,
        )
        if method == "import":
            check_status_carg(
                status,
                "Matrix",
                mhandle[0],
            )
            matrix = gb.Matrix._from_obj(mhandle, dtype, nrows, ncols, name=name)
        else:
            check_status(status, matrix)
        unclaim_buffer(bitmap)
        unclaim_buffer(values)
        return matrix

    @classmethod
    def import_fullr(
        cls,
        values,
        *,
        nrows=None,
        ncols=None,
        is_iso=False,
        take_ownership=False,
        dtype=None,
        format=None,
        name=None,
    ):
        """
        GxB_Matrix_import_FullR

        Create a new Matrix from values.

        Parameters
        ----------
        values : array-like
            May be 1d or 2d, but there need to have at least ``nrows*ncols`` elements.
        nrows : int, optional
            The number of rows for the Matrix.
            If not provided, will be inferred from values if it is 2d.
        ncols : int
            The number of columns for the Matrix.
            If not provided, will be inferred from values if it is 2d.
        is_iso : bool, default False
            Is the Matrix iso-valued (meaning all the same value)?
            If true, then `values` should be a length 1 array.
        take_ownership : bool, default False
            If True, perform a zero-copy data transfer from input numpy arrays
            to GraphBLAS if possible.  To give ownership of the underlying
            memory buffers to GraphBLAS, the arrays must:
                - be C contiguous
                - have the correct dtype
                - own its own data
                - be writeable
            If all of these conditions are not met, then the data will be
            copied and the original array will be unmodified.  If zero copy
            to GraphBLAS is successful, then the array will be modified to be
            read-only and will no longer own the data.
        dtype : dtype, optional
            dtype of the new Matrix.
            If not specified, this will be inferred from `values`.
        format : str, optional
            Must be "fullr" or None.  This is included to be compatible with
            the dict returned from exporting.
        name : str, optional
            Name of the new Matrix.

        Returns
        -------
        Matrix
        """
        return cls._import_fullr(
            values=values,
            nrows=nrows,
            ncols=ncols,
            is_iso=is_iso,
            take_ownership=take_ownership,
            dtype=dtype,
            format=format,
            name=name,
            method="import",
        )

    def pack_fullr(
        self,
        values,
        *,
        is_iso=False,
        take_ownership=False,
        format=None,
        **unused_kwargs,
    ):
        """
        GxB_Matrix_pack_FullR

        `pack_fullr` is like `import_fullr` except it "packs" data into an
        existing Matrix.  This is the opposite of ``unpack("fullr")``

        See `Matrix.ss.import_fullr` documentation for more details.
        """
        return self._import_fullr(
            values=values,
            is_iso=is_iso,
            take_ownership=take_ownership,
            format=format,
            method="pack",
            matrix=self._parent,
        )

    @classmethod
    def _import_fullr(
        cls,
        *,
        values,
        nrows=None,
        ncols=None,
        is_iso=False,
        take_ownership=False,
        dtype=None,
        format=None,
        name=None,
        method,
        matrix=None,
    ):
        if format is not None and format.lower() != "fullr":
            raise ValueError(f"Invalid format: {format!r}  Must be None or 'fullr'.")
        copy = not take_ownership
        if method == "pack":
            dtype = matrix.dtype
        values, dtype = values_to_numpy_buffer(values, dtype, copy=copy, order="C", ownable=True)
        if method == "import":
            nrows, ncols = get_shape(nrows, ncols, values=values)
        else:
            nrows, ncols = matrix.shape

        Ax = ffi_new("void**", ffi.from_buffer("void*", values))
        if method == "import":
            mhandle = ffi_new("GrB_Matrix*")
            args = (dtype._carg, nrows, ncols)
        else:
            mhandle = matrix._carg
            args = ()
        status = libget(f"GxB_Matrix_{method}_FullR")(
            mhandle,
            *args,
            Ax,
            values.nbytes,
            is_iso,
            NULL,
        )
        if method == "import":
            check_status_carg(
                status,
                "Matrix",
                mhandle[0],
            )
            matrix = gb.Matrix._from_obj(mhandle, dtype, nrows, ncols, name=name)
        else:
            check_status(status, matrix)
        unclaim_buffer(values)
        return matrix

    @classmethod
    def import_fullc(
        cls,
        values,
        *,
        nrows=None,
        ncols=None,
        is_iso=False,
        take_ownership=False,
        dtype=None,
        format=None,
        name=None,
    ):
        """
        GxB_Matrix_import_FullC

        Create a new Matrix from values.

        Parameters
        ----------
        values : array-like
            May be 1d or 2d, but there need to have at least ``nrows*ncols`` elements.
        nrows : int, optional
            The number of rows for the Matrix.
            If not provided, will be inferred from values if it is 2d.
        ncols : int
            The number of columns for the Matrix.
            If not provided, will be inferred from values if it is 2d.
        is_iso : bool, default False
            Is the Matrix iso-valued (meaning all the same value)?
            If true, then `values` should be a length 1 array.
        take_ownership : bool, default False
            If True, perform a zero-copy data transfer from input numpy arrays
            to GraphBLAS if possible.  To give ownership of the underlying
            memory buffers to GraphBLAS, the arrays must:
                - be FORTRAN contiguous
                - have the correct dtype
                - own its own data
                - be writeable
            If all of these conditions are not met, then the data will be
            copied and the original array will be unmodified.  If zero copy
            to GraphBLAS is successful, then the array will be modified to be
            read-only and will no longer own the data.
        dtype : dtype, optional
            dtype of the new Matrix.
            If not specified, this will be inferred from `values`.
        format : str, optional
            Must be "fullc" or None.  This is included to be compatible with
            the dict returned from exporting.
        name : str, optional
            Name of the new Matrix.

        Returns
        -------
        Matrix
        """
        return cls._import_fullc(
            values=values,
            nrows=nrows,
            ncols=ncols,
            is_iso=is_iso,
            take_ownership=take_ownership,
            dtype=dtype,
            format=format,
            name=name,
            method="import",
        )

    def pack_fullc(
        self,
        values,
        *,
        is_iso=False,
        take_ownership=False,
        format=None,
        **unused_kwargs,
    ):
        """
        GxB_Matrix_pack_FullC

        `pack_fullc` is like `import_fullc` except it "packs" data into an
        existing Matrix.  This is the opposite of ``unpack("fullc")``

        See `Matrix.ss.import_fullc` documentation for more details.
        """
        return self._import_fullc(
            values=values,
            is_iso=is_iso,
            take_ownership=take_ownership,
            format=format,
            method="pack",
            matrix=self._parent,
        )

    @classmethod
    def _import_fullc(
        cls,
        *,
        values,
        nrows=None,
        ncols=None,
        is_iso=False,
        take_ownership=False,
        dtype=None,
        format=None,
        name=None,
        method,
        matrix=None,
    ):
        if format is not None and format.lower() != "fullc":
            raise ValueError(f"Invalid format: {format!r}.  Must be None or 'fullc'.")
        copy = not take_ownership
        if method == "pack":
            dtype = matrix.dtype
        values, dtype = values_to_numpy_buffer(values, dtype, copy=copy, order="F", ownable=True)
        if method == "import":
            nrows, ncols = get_shape(nrows, ncols, values=values)
        else:
            nrows, ncols = matrix.shape
        Ax = ffi_new("void**", ffi.from_buffer("void*", values.T))
        if method == "import":
            mhandle = ffi_new("GrB_Matrix*")
            args = (dtype._carg, nrows, ncols)
        else:
            mhandle = matrix._carg
            args = ()
        status = libget(f"GxB_Matrix_{method}_FullC")(
            mhandle,
            *args,
            Ax,
            values.nbytes,
            is_iso,
            NULL,
        )
        if method == "import":
            check_status_carg(
                status,
                "Matrix",
                mhandle[0],
            )
            matrix = gb.Matrix._from_obj(mhandle, dtype, nrows, ncols, name=name)
        else:
            check_status(status, matrix)
        unclaim_buffer(values)
        return matrix

    @classmethod
    def import_coo(
        cls,
        rows,
        cols,
        values,
        *,
        nrows,
        ncols,
        is_iso=False,
        sorted_rows=False,
        sorted_cols=False,
        take_ownership=False,
        dtype=None,
        format=None,
        name=None,
    ):
        """
        GrB_Matrix_build_XXX and GxB_Matrix_build_Scalar

        Create a new Matrix from indices and values in coordinate format.

        Parameters
        ----------
        rows : array-like
        cols : array-like
        values : array-like
        nrows : int
            The number of rows for the Matrix.
        ncols : int
            The number of columns for the Matrix.
        is_iso : bool, default False
            Is the Matrix iso-valued (meaning all the same value)?
            If true, then `values` should be a length 1 array.
        sorted_rows : bool, default False
            True if rows are sorted or when (cols, rows) are sorted lexicographically
        sorted_cols : bool, default False
            True if cols are sorted or when (rows, cols) are sorted lexicographically
        take_ownership : bool, default False
            Ignored.  Zero-copy is not possible for "coo" format.
        dtype : dtype, optional
            dtype of the new Matrix.
            If not specified, this will be inferred from `values`.
        format : str, optional
            Must be "coo" or None.  This is included to be compatible with
            the dict returned from exporting.
        name : str, optional
            Name of the new Matrix.

        Returns
        -------
        Matrix
        """
        return cls._import_coo(
            rows=rows,
            cols=cols,
            values=values,
            nrows=nrows,
            ncols=ncols,
            is_iso=is_iso,
            sorted_rows=sorted_rows,
            sorted_cols=sorted_cols,
            take_ownership=take_ownership,
            dtype=dtype,
            format=format,
            name=name,
            method="import",
        )

    def pack_coo(
        self,
        rows,
        cols,
        values,
        *,
        is_iso=False,
        sorted_rows=False,
        sorted_cols=False,
        take_ownership=False,
        format=None,
        **unused_kwargs,
    ):
        """
        GrB_Matrix_build_XXX and GxB_Matrix_build_Scalar

        `pack_coo` is like `import_coo` except it "packs" data into an
        existing Matrix.  This is the opposite of ``unpack("coo")``

        See `Matrix.ss.import_coo` documentation for more details.
        """
        return self._import_coo(
            nrows=self._parent._nrows,
            ncols=self._parent._ncols,
            rows=rows,
            cols=cols,
            values=values,
            is_iso=is_iso,
            sorted_rows=sorted_rows,
            sorted_cols=sorted_cols,
            take_ownership=take_ownership,
            format=format,
            method="pack",
            matrix=self._parent,
        )

    @classmethod
    def _import_coo(
        cls,
        rows,
        cols,
        values,
        *,
        nrows=None,
        ncols=None,
        is_iso=False,
        sorted_rows=False,
        sorted_cols=False,
        take_ownership=False,
        dtype=None,
        format=None,
        name=None,
        method,
        matrix=None,
    ):
        if format is not None and format.lower() != "coo":
            raise ValueError(f"Invalid format: {format!r}.  Must be None or 'coo'.")
        if sorted_rows and (not sorted_cols or issorted(rows)):
            return cls._import_coor(
                rows=rows,
                cols=cols,
                values=values,
                nrows=nrows,
                ncols=ncols,
                is_iso=is_iso,
                sorted_cols=sorted_cols,
                take_ownership=take_ownership,
                dtype=dtype,
                name=name,
                method=method,
                matrix=matrix,
            )
        elif sorted_cols and (not sorted_rows or issorted(cols)):
            return cls._import_cooc(
                rows=rows,
                cols=cols,
                values=values,
                nrows=nrows,
                ncols=ncols,
                is_iso=is_iso,
                sorted_rows=sorted_rows,
                take_ownership=take_ownership,
                dtype=dtype,
                name=name,
                method=method,
                matrix=matrix,
            )

        if method == "pack":
            dtype = matrix.dtype
        values, dtype = values_to_numpy_buffer(values, dtype)
        if method == "import":
            matrix = gb.Matrix(dtype, nrows=nrows, ncols=ncols, name=name)
        if is_iso:
            matrix.ss.build_scalar(rows, cols, values[0])
        else:
            matrix.build(rows, cols, values)
        return matrix

    @classmethod
    def import_coor(
        cls,
        rows,
        cols,
        values,
        *,
        nrows,
        ncols,
        is_iso=False,
        sorted_rows=True,
        sorted_cols=False,
        take_ownership=False,
        dtype=None,
        format=None,
        name=None,
    ):
        """
        GxB_Matrix_import_CSR

        Create a new Matrix from indices and values in coordinate format.
        Rows must be sorted.

        Parameters
        ----------
        rows : array-like
        cols : array-like
        values : array-like
        nrows : int
            The number of rows for the Matrix.
        ncols : int
            The number of columns for the Matrix.
        is_iso : bool, default False
            Is the Matrix iso-valued (meaning all the same value)?
            If true, then `values` should be a length 1 array.
        sorted_cols : bool, default False
            True indicates indices are sorted by column, then row.
        take_ownership : bool, default False
            If True, perform a zero-copy data transfer from input numpy arrays
            to GraphBLAS if possible.  To give ownership of the underlying
            memory buffers to GraphBLAS, the arrays must:
                - be C contiguous
                - have the correct dtype (uint64 for indptr and row_indices)
                - own its own data
                - be writeable
            If all of these conditions are not met, then the data will be
            copied and the original array will be unmodified.  If zero copy
            to GraphBLAS is successful, then the array will be modified to be
            read-only and will no longer own the data.
            For "coor", ownership of "rows" will never change.
        dtype : dtype, optional
            dtype of the new Matrix.
            If not specified, this will be inferred from `values`.
        format : str, optional
            Must be "coor" or None.  This is included to be compatible with
            the dict returned from exporting.
        name : str, optional
            Name of the new Matrix.

        Returns
        -------
        Matrix
        """
        return cls._import_coor(
            rows=rows,
            cols=cols,
            values=values,
            nrows=nrows,
            ncols=ncols,
            is_iso=is_iso,
            sorted_rows=sorted_rows,
            sorted_cols=sorted_cols,
            take_ownership=take_ownership,
            dtype=dtype,
            format=format,
            name=name,
            method="import",
        )

    def pack_coor(
        self,
        rows,
        cols,
        values,
        *,
        is_iso=False,
        sorted_rows=True,
        sorted_cols=False,
        take_ownership=False,
        format=None,
        **unused_kwargs,
    ):
        """
        GxB_Matrix_pack_CSR

        `pack_coor` is like `import_coor` except it "packs" data into an
        existing Matrix.  This is the opposite of ``unpack("coor")``

        See `Matrix.ss.import_coor` documentation for more details.
        """
        return self._import_coor(
            rows=rows,
            cols=cols,
            nrows=self._parent._nrows,
            values=values,
            is_iso=is_iso,
            sorted_rows=sorted_rows,
            sorted_cols=sorted_cols,
            take_ownership=take_ownership,
            format=format,
            method="pack",
            matrix=self._parent,
        )

    @classmethod
    def _import_coor(
        cls,
        rows,
        cols,
        values,
        *,
        nrows,
        ncols=None,
        is_iso=False,
        sorted_rows=True,
        sorted_cols=False,
        take_ownership=False,
        dtype=None,
        format=None,
        name=None,
        method,
        matrix=None,
    ):
        if format is not None and format.lower() != "coor":
            raise ValueError(f"Invalid format: {format!r}.  Must be None or 'coor'.")
        if not sorted_rows:
            raise ValueError("sorted_rows must be True when importing 'coor' format")
        indptr = indices_to_indptr(rows, nrows + 1)
        return cls._import_csr(
            nrows=nrows,
            ncols=ncols,
            indptr=indptr,
            values=values,
            col_indices=cols,
            is_iso=is_iso,
            sorted_cols=sorted_cols,
            take_ownership=take_ownership,
            dtype=dtype,
            name=name,
            method=method,
            matrix=matrix,
        )

    @classmethod
    def import_cooc(
        cls,
        rows,
        cols,
        values,
        *,
        nrows,
        ncols,
        is_iso=False,
        sorted_rows=False,
        sorted_cols=True,
        take_ownership=False,
        dtype=None,
        format=None,
        name=None,
    ):
        """
        GxB_Matrix_import_CSC

        Create a new Matrix from indices and values in coordinate format.
        Rows must be sorted.

        Parameters
        ----------
        rows : array-like
        cols : array-like
        values : array-like
        nrows : int
            The number of rows for the Matrix.
        ncols : int
            The number of columns for the Matrix.
        is_iso : bool, default False
            Is the Matrix iso-valued (meaning all the same value)?
            If true, then `values` should be a length 1 array.
        sorted_rows : bool, default False
            True indicates indices are sorted by column, then row.
        take_ownership : bool, default False
            If True, perform a zero-copy data transfer from input numpy arrays
            to GraphBLAS if possible.  To give ownership of the underlying
            memory buffers to GraphBLAS, the arrays must:
                - be C contiguous
                - have the correct dtype (uint64 for indptr and row_indices)
                - own its own data
                - be writeable
            If all of these conditions are not met, then the data will be
            copied and the original array will be unmodified.  If zero copy
            to GraphBLAS is successful, then the array will be modified to be
            read-only and will no longer own the data.
            For "cooc", ownership of "cols" will never change.
        dtype : dtype, optional
            dtype of the new Matrix.
            If not specified, this will be inferred from `values`.
        format : str, optional
            Must be "cooc" or None.  This is included to be compatible with
            the dict returned from exporting.
        name : str, optional
            Name of the new Matrix.

        Returns
        -------
        Matrix
        """
        return cls._import_cooc(
            rows=rows,
            cols=cols,
            values=values,
            nrows=nrows,
            ncols=ncols,
            is_iso=is_iso,
            sorted_rows=sorted_rows,
            sorted_cols=sorted_cols,
            take_ownership=take_ownership,
            dtype=dtype,
            format=format,
            name=name,
            method="import",
        )

    def pack_cooc(
        self,
        rows,
        cols,
        values,
        *,
        is_iso=False,
        sorted_rows=False,
        sorted_cols=True,
        take_ownership=False,
        format=None,
        **unused_kwargs,
    ):
        """
        GxB_Matrix_pack_CSC

        `pack_cooc` is like `import_cooc` except it "packs" data into an
        existing Matrix.  This is the opposite of ``unpack("cooc")``

        See `Matrix.ss.import_cooc` documentation for more details.
        """
        return self._import_cooc(
            ncols=self._parent._ncols,
            rows=rows,
            cols=cols,
            values=values,
            is_iso=is_iso,
            sorted_rows=sorted_rows,
            sorted_cols=sorted_cols,
            take_ownership=take_ownership,
            format=format,
            method="pack",
            matrix=self._parent,
        )

    @classmethod
    def _import_cooc(
        cls,
        rows,
        cols,
        values,
        *,
        ncols,
        nrows=None,
        is_iso=False,
        sorted_rows=False,
        sorted_cols=True,
        take_ownership=False,
        dtype=None,
        format=None,
        name=None,
        method,
        matrix=None,
    ):
        if format is not None and format.lower() != "cooc":
            raise ValueError(f"Invalid format: {format!r}.  Must be None or 'cooc'.")
        if not sorted_cols:
            raise ValueError("sorted_cols must be True when importing 'cooc' format")
        indptr = indices_to_indptr(cols, ncols + 1)
        return cls._import_csc(
            nrows=nrows,
            ncols=ncols,
            indptr=indptr,
            values=values,
            row_indices=rows,
            is_iso=is_iso,
            sorted_rows=sorted_rows,
            take_ownership=take_ownership,
            dtype=dtype,
            name=name,
            method=method,
            matrix=matrix,
        )

    @classmethod
    def import_any(
        cls,
        *,
        # All
        values,
        nrows=None,
        ncols=None,
        is_iso=False,
        take_ownership=False,
        format=None,
        dtype=None,
        name=None,
        # CSR/CSC/HyperCSR/HyperCSC
        indptr=None,
        # CSR/HyperCSR
        col_indices=None,
        # CSR/HyperCSR/COO
        sorted_cols=False,
        # HyperCSR/COO
        rows=None,
        # CSC/HyperCSC
        row_indices=None,
        # CSC/HyperCSC/COO
        sorted_rows=False,
        # HyperCSC/COO
        cols=None,
        # HyperCSR/HyperCSC
        nvec=None,  # optional
        # BitmapR/BitmapC
        bitmap=None,
        nvals=None,  # optional
    ):
        """
        GxB_Matrix_import_xxx

        Dispatch to appropriate import method inferred from inputs.
        See the other import functions and `Matrix.ss.export`` for details.

        Returns
        -------
        Matrix

        See Also
        --------
        Matrix.from_values
        Matrix.ss.export
        Matrix.ss.import_csr
        Matrix.ss.import_csc
        Matrix.ss.import_hypercsr
        Matrix.ss.import_hypercsc
        Matrix.ss.import_bitmapr
        Matrix.ss.import_bitmapc
        Matrix.ss.import_fullr
        Matrix.ss.import_fullc

        Examples
        --------
        Simple usage:

        >>> pieces = A.ss.export()
        >>> A2 = Matrix.ss.import_any(**pieces)
        """
        return cls._import_any(
            values=values,
            nrows=nrows,
            ncols=ncols,
            is_iso=is_iso,
            take_ownership=take_ownership,
            format=format,
            dtype=dtype,
            name=name,
            # CSR/CSC/HyperCSR/HyperCSC
            indptr=indptr,
            # CSR/HyperCSR
            col_indices=col_indices,
            # CSR/HyperCSR/COO
            sorted_cols=sorted_cols,
            # HyperCSR/COO
            rows=rows,
            # CSC/HyperCSC
            row_indices=row_indices,
            # CSC/HyperCSC/COO
            sorted_rows=sorted_rows,
            # HyperCSC/COO
            cols=cols,
            # HyperCSR/HyperCSC
            nvec=nvec,
            # BitmapR/BitmapC
            bitmap=bitmap,
            nvals=nvals,
            method="import",
        )

    def pack_any(
        self,
        *,
        # All
        values,
        is_iso=False,
        take_ownership=False,
        format=None,
        # CSR/CSC/HyperCSR/HyperCSC
        indptr=None,
        # CSR/HyperCSR
        col_indices=None,
        # CSR/HyperCSR/COO
        sorted_cols=False,
        # HyperCSR/COO
        rows=None,
        # CSC/HyperCSC
        row_indices=None,
        # CSC/HyperCSC/COO
        sorted_rows=False,
        # HyperCSC/COO
        cols=None,
        # HyperCSR/HyperCSC
        nvec=None,  # optional
        # BitmapR/BitmapC
        bitmap=None,
        nvals=None,  # optional
        # Unused for pack
        nrows=None,
        ncols=None,
        dtype=None,
        name=None,
    ):
        """
        GxB_Matrix_pack_xxx

        `pack_any` is like `import_any` except it "packs" data into an
        existing Matrix.  This is the opposite of ``unpack()``

        See `Matrix.ss.import_any` documentation for more details.
        """
        return self._import_any(
            values=values,
            is_iso=is_iso,
            take_ownership=take_ownership,
            format=format,
            # CSR/CSC/HyperCSR/HyperCSC
            indptr=indptr,
            # CSR/HyperCSR
            col_indices=col_indices,
            # CSR/HyperCSR/COO
            sorted_cols=sorted_cols,
            # HyperCSR/COO
            rows=rows,
            # CSC/HyperCSC
            row_indices=row_indices,
            # CSC/HyperCSC/COO
            sorted_rows=sorted_rows,
            # HyperCSC/COO
            cols=cols,
            # HyperCSR/HyperCSC
            nvec=nvec,
            # BitmapR/BitmapC
            bitmap=bitmap,
            nvals=nvals,
            method="pack",
            matrix=self._parent,
        )

    @classmethod
    def _import_any(
        cls,
        *,
        # All
        values,
        nrows=None,
        ncols=None,
        is_iso=False,
        take_ownership=False,
        format=None,
        dtype=None,
        name=None,
        # CSR/CSC/HyperCSR/HyperCSC
        indptr=None,
        # CSR/HyperCSR
        col_indices=None,
        # CSR/HyperCSR/COO
        sorted_cols=False,
        # HyperCSR/COO
        rows=None,
        # CSC/HyperCSC
        row_indices=None,
        # CSC/HyperCSC/COO
        sorted_rows=False,
        # HyperCSC/COO
        cols=None,
        # HyperCSR/HyperCSC
        nvec=None,  # optional
        # BitmapR/BitmapC
        bitmap=None,
        nvals=None,  # optional
        method,
        matrix=None,
    ):
        if format is None:
            # Determine format based on provided inputs
            if indptr is not None:
                if bitmap is not None:
                    raise TypeError("Cannot provide both `indptr` and `bitmap`")
                if row_indices is None and col_indices is None:
                    raise TypeError("Must provide either `row_indices` or `col_indices`")
                if row_indices is not None and col_indices is not None:
                    raise TypeError("Cannot provide both `row_indices` and `col_indices`")
                if rows is not None and cols is not None:
                    raise TypeError("Cannot provide both `rows` and `cols`")
                elif rows is None and cols is None:
                    if row_indices is None:
                        format = "csr"
                    else:
                        format = "csc"
                elif rows is not None:
                    if col_indices is None:
                        raise TypeError("HyperCSR requires col_indices, not row_indices")
                    format = "hypercsr"
                else:
                    if row_indices is None:
                        raise TypeError("HyperCSC requires row_indices, not col_indices")
                    format = "hypercsc"
            elif bitmap is not None:
                if col_indices is not None:
                    raise TypeError("Cannot provide both `bitmap` and `col_indices`")
                if row_indices is not None:
                    raise TypeError("Cannot provide both `bitmap` and `row_indices`")
                if cols is not None:
                    raise TypeError("Cannot provide both `bitmap` and `cols`")
                if rows is not None:
                    raise TypeError("Cannot provide both `bitmap` and `rows`")

                # Choose format based on contiguousness of values fist
                if isinstance(values, np.ndarray) and values.ndim == 2:
                    if values.flags.f_contiguous:
                        format = "bitmapc"
                    elif values.flags.c_contiguous:
                        format = "bitmapr"
                # Then consider bitmap contiguousness if necessary
                if format is None and isinstance(bitmap, np.ndarray) and bitmap.ndim == 2:
                    if bitmap.flags.f_contiguous:
                        format = "bitmapc"
                    elif bitmap.flags.c_contiguous:
                        format = "bitmapr"
                # Then default to row-oriented
                if format is None:
                    format = "bitmapr"
            elif rows is not None or cols is not None:
                if rows is None or cols is None:
                    raise ValueError("coo requires both `rows` and `cols`")
                if sorted_rows:
                    if sorted_cols:
                        format = "coo"  # can't tell yet
                    else:
                        format = "coor"
                elif sorted_cols:
                    format = "cooc"
                else:
                    format = "coo"
            else:
                if (
                    isinstance(values, np.ndarray)
                    and values.ndim == 2
                    and values.flags.f_contiguous
                ):
                    format = "fullc"
                else:
                    format = "fullr"
        else:
            format = format.lower()
        if method == "pack":
            obj = matrix.ss
        else:
            obj = cls
        if format == "csr":
            return getattr(obj, f"{method}_csr")(
                nrows=nrows,
                ncols=ncols,
                indptr=indptr,
                values=values,
                col_indices=col_indices,
                is_iso=is_iso,
                sorted_cols=sorted_cols,
                take_ownership=take_ownership,
                dtype=dtype,
                name=name,
            )
        elif format == "csc":
            return getattr(obj, f"{method}_csc")(
                nrows=nrows,
                ncols=ncols,
                indptr=indptr,
                values=values,
                row_indices=row_indices,
                is_iso=is_iso,
                sorted_rows=sorted_rows,
                take_ownership=take_ownership,
                dtype=dtype,
                name=name,
            )
        elif format == "hypercsr":
            return getattr(obj, f"{method}_hypercsr")(
                nrows=nrows,
                ncols=ncols,
                nvec=nvec,
                rows=rows,
                indptr=indptr,
                values=values,
                col_indices=col_indices,
                is_iso=is_iso,
                sorted_cols=sorted_cols,
                take_ownership=take_ownership,
                dtype=dtype,
                name=name,
            )
        elif format == "hypercsc":
            return getattr(obj, f"{method}_hypercsc")(
                nrows=nrows,
                ncols=ncols,
                nvec=nvec,
                cols=cols,
                indptr=indptr,
                values=values,
                row_indices=row_indices,
                is_iso=is_iso,
                sorted_rows=sorted_rows,
                take_ownership=take_ownership,
                dtype=dtype,
                name=name,
            )
        elif format == "bitmapr":
            return getattr(obj, f"{method}_bitmapr")(
                nrows=nrows,
                ncols=ncols,
                values=values,
                nvals=nvals,
                bitmap=bitmap,
                is_iso=is_iso,
                take_ownership=take_ownership,
                dtype=dtype,
                name=name,
            )
        elif format == "bitmapc":
            return getattr(obj, f"{method}_bitmapc")(
                nrows=nrows,
                ncols=ncols,
                values=values,
                nvals=nvals,
                bitmap=bitmap,
                is_iso=is_iso,
                take_ownership=take_ownership,
                dtype=dtype,
                name=name,
            )
        elif format == "fullr":
            return getattr(obj, f"{method}_fullr")(
                nrows=nrows,
                ncols=ncols,
                values=values,
                is_iso=is_iso,
                take_ownership=take_ownership,
                dtype=dtype,
                name=name,
            )
        elif format == "fullc":
            return getattr(obj, f"{method}_fullc")(
                nrows=nrows,
                ncols=ncols,
                values=values,
                is_iso=is_iso,
                take_ownership=take_ownership,
                dtype=dtype,
                name=name,
            )
        elif format == "coo":
            return getattr(obj, f"{method}_coo")(
                nrows=nrows,
                ncols=ncols,
                rows=rows,
                cols=cols,
                values=values,
                is_iso=is_iso,
                sorted_rows=sorted_rows,
                sorted_cols=sorted_cols,
                take_ownership=take_ownership,
                dtype=dtype,
                name=name,
            )
        elif format == "coor":
            return getattr(obj, f"{method}_coor")(
                nrows=nrows,
                ncols=ncols,
                rows=rows,
                cols=cols,
                values=values,
                is_iso=is_iso,
                sorted_rows=sorted_rows,
                sorted_cols=sorted_cols,
                take_ownership=take_ownership,
                dtype=dtype,
                name=name,
            )
        elif format == "cooc":
            return getattr(obj, f"{method}_cooc")(
                nrows=nrows,
                ncols=ncols,
                rows=rows,
                cols=cols,
                values=values,
                is_iso=is_iso,
                sorted_rows=sorted_rows,
                sorted_cols=sorted_cols,
                take_ownership=take_ownership,
                dtype=dtype,
                name=name,
            )
        else:
            raise ValueError(f"Invalid format: {format}")

    @wrapdoc(head)
    def head(self, n=10, dtype=None, *, sort=False):
        return head(self._parent, n, dtype, sort=sort)

    def scan_columnwise(self, op=monoid.plus, *, name=None):
        """Perform a prefix scan across columns with the given monoid.

        For example, use `monoid.plus` (the default) to perform a cumulative sum,
        and `monoid.times` for cumulative product.  Works with any monoid.

        Returns
        -------
        Vector
        """
        from .prefix_scan import prefix_scan

        return prefix_scan(self._parent.T, op, name=name, within="scan_columnwise")

    def scan_rowwise(self, op=monoid.plus, *, name=None):
        """Perform a prefix scan across rows with the given monoid.

        For example, use `monoid.plus` (the default) to perform a cumulative sum,
        and `monoid.times` for cumulative product.  Works with any monoid.

        Returns
        -------
        Vector
        """
        from .prefix_scan import prefix_scan

        return prefix_scan(self._parent, op, name=name, within="scan_rowwise")

    def flatten(self, order="rowwise", *, name=None):
        """Return a copy of the Matrix collapsed into a Vector.

        Parameters
        ----------
        order : {"rowwise", "columnwise"}, optional
            "rowwise" means to flatten in row-major (C-style) order.
            Aliases of "rowwise" also accepted: "row", "rows", "C".
            "columnwise" means to flatten in column-major (F-style) order.
            Aliases of "rowwise" also accepted: "col", "cols", "column", "columns", "F".
            The default is "rowwise".
        name : str, optional
            Name of the new Vector.

        Returns
        -------
        Vector

        See Also
        --------
        Vector.ss.reshape : copy a Vector to a Matrix.
        """
        order = get_order(order)
        info = self.export(order, raw=True)
        fmt = info["format"]
        if fmt == "csr":
            indptr = info["indptr"]
            nrows = info["nrows"]
            ncols = info["ncols"]
            indices = flatten_csr(indptr, info["col_indices"], nrows, ncols)
            return gb.Vector.ss.import_sparse(
                size=nrows * ncols,  # Should we check if this is less than GxB_INDEX_MAX?
                indices=indices,
                values=info["values"],
                nvals=indptr[nrows],
                is_iso=info["is_iso"],
                sorted_index=info["sorted_cols"],
                take_ownership=True,
                name=name,
            )
        elif fmt == "hypercsr":
            rows = info["rows"]
            indptr = info["indptr"]
            nrows = info["nrows"]
            ncols = info["ncols"]
            nvec = info["nvec"]
            indices = flatten_hypercsr(rows, indptr, info["col_indices"], nrows, ncols, nvec)
            return gb.Vector.ss.import_sparse(
                size=nrows * ncols,
                indices=indices,
                values=info["values"],
                nvals=indptr[nvec],
                is_iso=info["is_iso"],
                sorted_index=info["sorted_cols"],
                take_ownership=True,
                name=name,
            )
        elif fmt == "bitmapr":
            return gb.Vector.ss.import_bitmap(
                bitmap=info["bitmap"],
                values=info["values"],
                nvals=info["nvals"],
                size=info["nrows"] * info["ncols"],
                is_iso=info["is_iso"],
                take_ownership=True,
                name=name,
            )
        elif fmt == "fullr":
            return gb.Vector.ss.import_full(
                values=info["values"],
                size=info["nrows"] * info["ncols"],
                is_iso=info["is_iso"],
                take_ownership=True,
                name=name,
            )
        elif fmt == "csc":
            indptr = info["indptr"]
            nrows = info["nrows"]
            ncols = info["ncols"]
            indices = flatten_csr(indptr, info["row_indices"], ncols, nrows)
            return gb.Vector.ss.import_sparse(
                size=nrows * ncols,
                indices=indices,
                values=info["values"],
                nvals=indptr[ncols],
                is_iso=info["is_iso"],
                sorted_index=info["sorted_rows"],
                take_ownership=True,
                name=name,
            )
        elif fmt == "hypercsc":
            cols = info["cols"]
            indptr = info["indptr"]
            nrows = info["nrows"]
            ncols = info["ncols"]
            nvec = info["nvec"]
            indices = flatten_hypercsr(cols, indptr, info["row_indices"], ncols, nrows, nvec)
            return gb.Vector.ss.import_sparse(
                size=nrows * ncols,
                indices=indices,
                values=info["values"],
                nvals=indptr[nvec],
                is_iso=info["is_iso"],
                sorted_index=info["sorted_rows"],
                take_ownership=True,
                name=name,
            )
        elif fmt == "bitmapc":
            return gb.Vector.ss.import_bitmap(
                bitmap=info["bitmap"],
                values=info["values"],
                nvals=info["nvals"],
                size=info["nrows"] * info["ncols"],
                is_iso=info["is_iso"],
                take_ownership=True,
                name=name,
            )
        elif fmt == "fullc":
            return gb.Vector.ss.import_full(
                values=info["values"],
                size=info["nrows"] * info["ncols"],
                is_iso=info["is_iso"],
                take_ownership=True,
                name=name,
            )
        else:
            raise NotImplementedError(fmt)

    def selectk_rowwise(self, how, k, *, name=None):
        """Select (up to) k elements from each row.

        Parameters
        ----------
        how : str
            "random": choose k elements with equal probability
            "first": choose the first k elements
            "last": choose the last k elements
        k : int
            The number of elements to choose from each row

        **THIS API IS EXPERIMENTAL AND MAY CHANGE**
        """
        # TODO: largest, smallest, random_weighted
        how = how.lower()
        fmt = "hypercsr"
        indices = "col_indices"
        sort_axis = "sorted_cols"
        if how == "random":
            choose_func = choose_random
            is_random = True
            do_sort = False
        elif how == "first":
            choose_func = choose_first
            is_random = False
            do_sort = True
        elif how == "last":
            choose_func = choose_last
            is_random = False
            do_sort = True
        else:
            raise ValueError('`how` argument must be one of: "random"')
        return self._select_random(
            k, fmt, indices, sort_axis, choose_func, is_random, do_sort, name
        )

    def selectk_columnwise(self, how, k, *, name=None):
        """Select (up to) k elements from each column.

        Parameters
        ----------
        how : str
            - "random": choose elements with equal probability
            - "first": choose the first k elements
            - "last": choose the last k elements
        k : int
            The number of elements to choose from each column

        **THIS API IS EXPERIMENTAL AND MAY CHANGE**
        """
        how = how.lower()
        fmt = "hypercsc"
        indices = "row_indices"
        sort_axis = "sorted_rows"
        if how == "random":
            choose_func = choose_random
            is_random = True
            do_sort = False
        elif how == "first":
            choose_func = choose_first
            is_random = False
            do_sort = True
        elif how == "last":
            choose_func = choose_last
            is_random = False
            do_sort = True
        else:
            raise ValueError('`how` argument must be one of: "random", "first", "last"')
        return self._select_random(
            k, fmt, indices, sort_axis, choose_func, is_random, do_sort, name
        )

    def _select_random(self, k, fmt, indices, sort_axis, choose_func, is_random, do_sort, name):
        if k < 0:
            raise ValueError("negative k is not allowed")
        info = self._parent.ss.export(fmt, sort=do_sort)
        choices, indptr = choose_func(info["indptr"], k)
        newinfo = dict(info, indptr=indptr)
        newinfo[indices] = info[indices][choices]
        if not info["is_iso"]:
            newinfo["values"] = info["values"][choices]
        if k == 1:
            newinfo[sort_axis] = True
        elif is_random:
            newinfo[sort_axis] = False
        return self.import_any(
            **newinfo,
            take_ownership=True,
            name=name,
        )

    def compactify_rowwise(
        self, how="first", ncols=None, *, reverse=False, asindex=False, name=None
    ):
        """Shift all values to the left so all values in a row are contiguous.

        This returns a new Matrix.

        Parameters
        ----------
        how : {"first", "last", "smallest", "largest", "random"}, optional
            How to compress the values:
            - first : take the values furthest to the left
            - last : take the values furthest to the right
            - smallest : take the smallest values (if tied, may take any)
            - largest : take the largest values (if tied, may take any)
            - random : take values randomly with equal probability and without replacement
        reverse : bool, default False
            Reverse the values in each row when True
        asindex : bool, default False
            Return the column index of the value when True.  If there are ties for
            "smallest" and "largest", then any valid index may be returned.
        ncols : int, optional
            The number of columns of the returned Matrix.  If not specified, then
            the Matrix will be "compacted" to the smallest ncols that doesn't lose
            values.

        **THIS API IS EXPERIMENTAL AND MAY CHANGE**

        """
        return self._compactify(
            how, reverse, asindex, "ncols", ncols, "hypercsr", "col_indices", name
        )

    def compactify_columnwise(
        self, how="first", nrows=None, *, reverse=False, asindex=False, name=None
    ):
        """Shift all values to the top so all values in a column are contiguous.

        This returns a new Matrix.

        Parameters
        ----------
        how : {"first", "last", "smallest", "largest", "random"}, optional
            How to compress the values:
            - first : take the values furthest to the top
            - last : take the values furthest to the bottom
            - smallest : take the smallest values (if tied, may take any)
            - largest : take the largest values (if tied, may take any)
            - random : take values randomly with equal probability and without replacement
        reverse : bool, default False
            Reverse the values in each column when True
        asindex : bool, default False
            Return the row index of the value when True.  If there are ties for
            "smallest" and "largest", then any valid index may be returned.
        nrows : int, optional
            The number of rows of the returned Matrix.  If not specified, then
            the Matrix will be "compacted" to the smallest nrows that doesn't lose
            values.

        **THIS API IS EXPERIMENTAL AND MAY CHANGE**

        """
        return self._compactify(
            how, reverse, asindex, "nrows", nrows, "hypercsc", "row_indices", name
        )

    def _compactify(self, how, reverse, asindex, nkey, nval, fmt, indices_name, name):
        how = how.lower()
        if how not in {"first", "last", "smallest", "largest", "random"}:
            raise ValueError(
                '`how` argument must be one of: "first", "last", "smallest", "largest", "random"'
            )
        info = self.export(fmt, sort=True)
        values = info["values"]
        orig_indptr = info["indptr"]
        new_indptr, new_indices, N = compact_indices(orig_indptr, nval)
        values_need_trimmed = nval is not None and new_indices.size < info[indices_name].size
        if nval is None:
            nval = N
        if info["is_iso"]:
            if how in {"smallest", "largest"} or how == "random" and not asindex:
                # order of smallest/largest doesn't matter
                how = "first"
                reverse = False
            if not asindex:
                how = "finished"
                values_need_trimmed = False
                reverse = False
            else:
                info["is_iso"] = False

        if how == "random":
            # Random without replacement
            reverse = False
            # Should we shuffle the values if values_need_trimmed is True?
            values_need_trimmed = False
            # This recalculates new_indptr unnecessarily
            choices, new_indptr = choose_random(orig_indptr, nval)
            if asindex:
                values = info[indices_name][choices]
            else:
                values = values[choices]
        elif how in {"first", "last"}:
            if asindex:
                values = info[indices_name]
            if how == "last":
                if values_need_trimmed:
                    # Optimization: don't call `reverse_values` twice when reverse is True
                    values = reverse_values(orig_indptr, values)
                else:
                    reverse = not reverse
        elif how in {"smallest", "largest"}:
            if asindex:
                values = argsort_values(orig_indptr, info[indices_name], values)
            else:
                values = sort_values(orig_indptr, values)
            if how == "largest":
                if values_need_trimmed:
                    values = reverse_values(orig_indptr, values)
                else:
                    reverse = not reverse
        if values_need_trimmed:
            values = compact_values(orig_indptr, new_indptr, values)
        if reverse:
            values = reverse_values(new_indptr, values)
        newinfo = dict(info, indptr=new_indptr, values=values)
        newinfo[indices_name] = new_indices
        newinfo[nkey] = nval
        return self.import_any(
            **newinfo,
            take_ownership=True,
            name=name,
        )


@numba.njit(parallel=True)
def argsort_values(indptr, indices, values):  # pragma: no cover
    rv = np.empty(indptr[-1], dtype=np.uint64)
    for i in numba.prange(indptr.size - 1):
        rv[indptr[i] : indptr[i + 1]] = indices[
            np.int64(indptr[i]) + np.argsort(values[indptr[i] : indptr[i + 1]])
        ]
    return rv


@numba.njit(parallel=True)
def sort_values(indptr, values):  # pragma: no cover
    rv = np.empty(indptr[-1], dtype=values.dtype)
    for i in numba.prange(indptr.size - 1):
        rv[indptr[i] : indptr[i + 1]] = np.sort(values[indptr[i] : indptr[i + 1]])
    return rv


@numba.njit(parallel=True)
def compact_values(old_indptr, new_indptr, values):  # pragma: no cover
    rv = np.empty(new_indptr[-1], dtype=values.dtype)
    for i in numba.prange(new_indptr.size - 1):
        start = np.int64(new_indptr[i])
        offset = np.int64(old_indptr[i]) - start
        for j in range(start, new_indptr[i + 1]):
            rv[j] = values[j + offset]
    return rv


@numba.njit(parallel=True)
def reverse_values(indptr, values):  # pragma: no cover
    rv = np.empty(indptr[-1], dtype=values.dtype)
    for i in numba.prange(indptr.size - 1):
        offset = np.int64(indptr[i]) + np.int64(indptr[i + 1]) - 1
        for j in range(indptr[i], indptr[i + 1]):
            rv[j] = values[offset - j]
    return rv


@numba.njit(parallel=True)
def compact_indices(indptr, k):  # pragma: no cover
    """Given indptr from hypercsr, create a new col_indices array that is compact.

    That is, for each row with degree N, the column indices will be 0..N-1.
    """
    if k is not None:
        indptr = create_indptr(indptr, k)
    col_indices = np.empty(indptr[-1], dtype=np.uint64)
    N = np.int64(0)
    for i in numba.prange(indptr.size - 1):
        start = np.int64(indptr[i])
        deg = np.int64(indptr[i + 1]) - start
        N = max(N, deg)
        for j in range(deg):
            col_indices[start + j] = j
    return indptr, col_indices, N


@njit(parallel=True)
def choose_random1(indptr):  # pragma: no cover
    choices = np.empty(indptr.size - 1, dtype=indptr.dtype)
    new_indptr = np.arange(indptr.size, dtype=indptr.dtype)
    for i in numba.prange(indptr.size - 1):
        idx = np.int64(indptr[i])
        deg = np.int64(indptr[i + 1]) - idx
        if deg == 1:
            choices[i] = idx
        else:
            choices[i] = np.random.randint(idx, idx + deg)
    return choices, new_indptr


@njit
def create_indptr(indptr, k):  # pragma: no cover
    new_indptr = np.empty(indptr.size, dtype=indptr.dtype)
    new_indptr[0] = 0
    prev = np.int64(indptr[0])
    count = 0
    for i in range(1, indptr.size):
        idx = np.int64(indptr[i])
        deg = idx - prev
        prev = idx
        if k < deg:
            deg = k
        count += deg
        new_indptr[i] = count
    return new_indptr


# Assume we are HyperCSR or HyperCSC
@njit(parallel=True)
def choose_random(indptr, k):  # pragma: no cover
    if k == 1:
        return choose_random1(indptr)

    # The results in choices don't need to be random.  In fact, it may
    # be nice to have them sorted if convenient to do so.
    new_indptr = create_indptr(indptr, k)
    choices = np.empty(new_indptr[-1], dtype=indptr.dtype)
    for i in numba.prange(indptr.size - 1):
        idx = np.int64(indptr[i])
        deg = np.int64(indptr[i + 1]) - idx
        if k < deg:
            curk = k
        else:
            curk = deg
        index = np.int64(new_indptr[i])
        # We call np.random.randint `min(curk, deg - curk)` times
        if 2 * curk <= deg:
            if curk == 1:
                # Select a single edge
                choices[index] = np.random.randint(idx, idx + deg)
            elif curk == 2:
                # Select two edges
                choices[index] = np.random.randint(idx, deg + idx)
                choices[index + 1] = np.random.randint(idx, deg + idx - 1)
                if choices[index] <= choices[index + 1]:
                    choices[index + 1] += 1
            else:
                # Move the ones we want to keep to the front of `a`
                a = np.arange(idx, idx + deg)
                for j in range(curk):
                    jj = np.random.randint(j, deg)
                    a[j], a[jj] = a[jj], a[j]
                    choices[index + j] = a[j]
        elif curk == deg:
            # Select all edges
            j = index
            for jj in range(idx, idx + deg):
                choices[j] = jj
                j += 1
        elif curk == deg - 1:
            # Select all but one edge
            curk = np.random.randint(idx, idx + deg)
            j = index
            for jj in range(idx, curk):
                choices[j] = jj
                j += 1
            for jj in range(curk + 1, idx + deg):
                choices[j] = jj
                j += 1
        elif curk == deg - 2:
            # Select all but two edges
            curk = np.random.randint(idx, idx + deg)
            count = np.random.randint(idx, idx + deg - 1)
            if curk <= count:
                count += 1
                curk, count = count, curk
            j = index
            for jj in range(idx, count):
                choices[j] = jj
                j += 1
            for jj in range(count + 1, curk):
                choices[j] = jj
                j += 1
            for jj in range(curk + 1, idx + deg):
                choices[j] = jj
                j += 1
        else:
            # Move the ones we don't want to keep to the front of `a`
            a = np.arange(idx, idx + deg)
            for j in range(deg - curk):
                jj = np.random.randint(j, deg)
                a[j], a[jj] = a[jj], a[j]
            deg -= curk
            for j in range(curk):
                choices[index + j] = a[deg + j]
    return choices, new_indptr


# Assume we are HyperCSR or HyperCSC
@njit(parallel=True)
def choose_first(indptr, k):  # pragma: no cover
    if k == 1:
        choices = indptr[:-1]
        new_indptr = np.arange(indptr.size, dtype=indptr.dtype)
        return choices, new_indptr

    new_indptr = create_indptr(indptr, k)
    choices = np.empty(new_indptr[-1], dtype=indptr.dtype)
    for i in numba.prange(indptr.size - 1):
        idx = np.int64(indptr[i])
        deg = np.int64(indptr[i + 1]) - idx
        if k < deg:
            curk = k
        else:
            curk = deg
        j = np.int64(new_indptr[i])
        for jj in range(idx, idx + curk):
            choices[j] = jj
            j += 1
    return choices, new_indptr


# Assume we are HyperCSR or HyperCSC
@njit(parallel=True)
def choose_last(indptr, k):  # pragma: no cover
    if k == 1:
        choices = (indptr[1:].astype(np.int64) - 1).astype(indptr.dtype)
        new_indptr = np.arange(indptr.size, dtype=indptr.dtype)
        return choices, new_indptr

    new_indptr = create_indptr(indptr, k)
    choices = np.empty(new_indptr[-1], dtype=indptr.dtype)
    for i in numba.prange(indptr.size - 1):
        idx = np.int64(indptr[i])
        deg = np.int64(indptr[i + 1]) - idx
        if k < deg:
            curk = k
        else:
            curk = deg
        j = np.int64(new_indptr[i])
        for jj in range(idx + deg - curk, idx + deg):
            choices[j] = jj
            j += 1
    return choices, new_indptr


@njit(parallel=True)
def flatten_csr(indptr, indices, nrows, ncols):  # pragma: no cover
    rv = np.empty(indices.size, indices.dtype)
    for i in numba.prange(nrows):
        offset = i * ncols
        for j in range(indptr[i], indptr[i + 1]):
            rv[j] = indices[j] + offset
    return rv


@njit
def issorted(arr):  # pragma: no cover
    if arr.size > 1:
        prev = arr[0]
        for i in range(1, arr.size):
            cur = arr[i]
            if cur == prev:
                continue
            elif cur < prev:
                return False
            else:
                prev = cur
    return True


@njit(parallel=True)
def flatten_hypercsr(rows, indptr, indices, nrows, ncols, nvec):  # pragma: no cover
    rv = np.empty(indices.size, indices.dtype)
    for i in numba.prange(nvec):
        row = rows[i]
        offset = row * ncols
        for j in range(indptr[i], indptr[i + 1]):
            rv[j] = indices[j] + offset
    return rv


@njit
def indices_to_indptr(indices, size):  # pragma: no cover
    """Calculate the indptr for e.g. CSR from sorted COO rows."""
    indptr = np.zeros(size, dtype=indices.dtype)
    index = np.uint64(0)
    for i in range(indices.size):
        row = indices[i]
        if row != index:
            indptr[index + 1] = i
            index = row
    indptr[index + 1] = indices.size
    return indptr


@njit(parallel=True)
def indptr_to_indices(indptr):  # pragma: no cover
    indices = np.empty(indptr[-1], dtype=indptr.dtype)
    for i in numba.prange(indptr.size - 1):
        for j in range(indptr[i], indptr[i + 1]):
            indices[j] = i
    return indices<|MERGE_RESOLUTION|>--- conflicted
+++ resolved
@@ -11,13 +11,8 @@
 from .. import ffi, lib, monoid
 from ..base import call, record_raw
 from ..dtypes import _INDEX, INT64, lookup_dtype
-<<<<<<< HEAD
-from ..exceptions import check_status, check_status_carg
+from ..exceptions import _error_code_lookup, check_status, check_status_carg
 from ..scalar import Scalar, _as_scalar, _scalar_index
-=======
-from ..exceptions import _error_code_lookup, check_status, check_status_carg
-from ..scalar import Scalar, _as_scalar
->>>>>>> ee086c7c
 from ..utils import (
     _CArray,
     _Pointer,
