--- conflicted
+++ resolved
@@ -1,10 +1,6 @@
 import numpy as np
 
-<<<<<<< HEAD
-from . import ffi, lib
-=======
 from . import ffi, lib, mask
->>>>>>> 30af5a3b
 from .dtypes import _INDEX, lookup_dtype
 
 
