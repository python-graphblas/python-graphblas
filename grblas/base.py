from contextvars import ContextVar

<<<<<<< HEAD
import numpy as np

=======
>>>>>>> 30af5a3b
from . import ffi
from . import replace as replace_singleton
from .descriptor import lookup as descriptor_lookup
from .dtypes import lookup_dtype
from .exceptions import check_status
<<<<<<< HEAD
from .expr import (
    AmbiguousAssignOrExtract,
    Updater,
    _ewise_infix_expr,
    _matmul_infix_expr,
)
from .mask import Mask
from .operator import UNKNOWN_OPCLASS, find_opclass, get_typed_op
from .unary import identity
from .utils import _Pointer, libget
=======
from .expr import AmbiguousAssignOrExtract, Updater
from .mask import Mask
from .operator import UNKNOWN_OPCLASS, find_opclass, get_typed_op
from .unary import identity
from .utils import _Pointer, libget, output_type
>>>>>>> 30af5a3b

NULL = ffi.NULL
CData = ffi.CData
_recorder = ContextVar("recorder")
_prev_recorder = None


def record_raw(text):
    rec = _recorder.get(_prev_recorder)
    if rec is not None:
        rec.record_raw(text)


def call(cfunc_name, args):
    call_args = [getattr(x, "_carg", x) if x is not None else NULL for x in args]
    cfunc = libget(cfunc_name)
    try:
        err_code = cfunc(*call_args)
    except TypeError as exc:
        # We should strive to not encounter this during normal usage
        from .recorder import gbstr

        callstr = f'{cfunc.__name__}({", ".join(gbstr(x) for x in args)})'
        lines = cfunc.__doc__.splitlines()
        sig = lines[0] if lines else ""
        raise TypeError(
            f"Error calling {cfunc.__name__}:\n"
            f" - Call objects: {callstr}\n"
            f" - C signature: {sig}\n"
            f" - Error: {exc}"
        )
    rv = check_status(err_code, args)
    rec = _recorder.get(_prev_recorder)
    if rec is not None:
        rec.record(cfunc_name, args)
    return rv


def _expect_type_message(
    self, x, types, *, within, argname=None, keyword_name=None, extra_message=""
):
    if type(types) is tuple:
        if type(x) in types:
            return x, None
        elif output_type(x) in types:
            return x._get_value(), None
    elif type(x) is types:
        return x, None
    elif output_type(x) is types:
        return x._get_value(), None
    if argname:
        argmsg = f"for argument `{argname}` "
    elif keyword_name:
        argmsg = f"for keyword argument `{keyword_name}=` "
    else:
        argmsg = ""
    if type(types) is tuple:
        expected = ", ".join(typ.__name__ for typ in types)
    else:
        expected = types.__name__
    if extra_message:
        extra_message = f"\n{extra_message}"
    return x, (
        f"Bad type {argmsg}in {type(self).__name__}.{within}(...).\n"
        f"    - Expected type: {expected}.\n"
        f"    - Got: {type(x)}."
        f"{extra_message}"
    )


def _expect_type(self, x, types, **kwargs):
    x, message = _expect_type_message(self, x, types, **kwargs)
    if message is not None:
        raise TypeError(message) from None
    return x


def _expect_op_message(
    self, op, values, *, within, argname=None, keyword_name=None, extra_message=""
):
    if type(values) is tuple:
        if op.opclass in values:
            return
    elif op.opclass == values:
        return
    if argname:
        argmsg = f"for argument `{argname}` "
    elif keyword_name:
        argmsg = f"for keyword argument `{keyword_name}=` "
    else:  # pragma: no cover
        argmsg = ""
    if type(values) is tuple:
        expected = ", ".join(values)
    else:
        expected = values
    special_message = ""
    if op.opclass == "Semiring":
        if "BinaryOp" in values:
            if "Monoid" in values:
                special_message = (
                    f"\nYou may do `{op.name}.binaryop` or `{op.name}.monoid` "
                    "to get the BinaryOp or Monoid."
                )
            else:
                special_message = f"\nYou may do `{op.name}.binaryop` to get the BinaryOp."
        elif "Monoid" in values:
            special_message = f"\nYou may do `{op.name}.monoid` to get the Monoid."
    elif op.opclass == "BinaryOp" and op.monoid is None and "Monoid" in values:
        special_message = "\nThe BinaryOp {op.name} is not known to be part of a Monoid."
    if extra_message:
        extra_message = f"\n{extra_message}"
    return (
        f"Bad type {argmsg}in {type(self).__name__}.{within}(...).\n"
        f"    - Expected type: {expected}.\n"
        f"    - Got: {op.opclass} ({op.name})."
        f"{extra_message}"
        f"{special_message}"
    )


def _expect_op(self, op, values, **kwargs):
    message = _expect_op_message(self, op, values, **kwargs)
    if message is not None:
        raise TypeError(message) from None


def _check_mask(mask, output=None):
    if not isinstance(mask, Mask):
        if isinstance(mask, BaseType):
            raise TypeError("Mask must indicate values (M.V) or structure (M.S)")
        raise TypeError(f"Invalid mask: {type(mask)}")
    if output is not None:
        from .vector import Vector

        if type(output) is Vector and type(mask.mask) is not Vector:
            raise TypeError(f"Mask object must be type Vector; got {type(mask.mask)}")


class BaseType:
    __slots__ = "gb_obj", "dtype", "name", "__weakref__"
    # Flag for operations which depend on scalar vs vector/matrix
    _is_scalar = False

    def __init__(self, gb_obj, dtype, name):
        if not isinstance(gb_obj, CData):
            raise TypeError("Object passed to __init__ must be CData type")
        self.gb_obj = gb_obj
        self.dtype = lookup_dtype(dtype)
        self.name = name

    def __call__(
        self, *optional_mask_accum_replace, mask=None, accum=None, replace=False, input_mask=None
    ):
        # Pick out mask and accum from positional arguments
        mask_arg = None
        accum_arg = None
        for arg in optional_mask_accum_replace:
            if arg is replace_singleton:
                replace = True
            elif isinstance(arg, (BaseType, Mask)):
                if self._is_scalar:
                    raise TypeError("Mask not allowed for Scalars")
                if mask_arg is not None:
                    raise TypeError("Got multiple values for argument 'mask'")
                mask_arg = arg
            else:
                if accum_arg is not None:
                    raise TypeError("Got multiple values for argument 'accum'")
                accum_arg, opclass = find_opclass(arg)
                if opclass == UNKNOWN_OPCLASS:
                    raise TypeError(f"Invalid item found in output params: {type(arg)}")
        # Merge positional and keyword arguments
        if mask_arg is not None and mask is not None:
            raise TypeError("Got multiple values for argument 'mask'")
        if mask_arg is not None:
            mask = mask_arg
        if mask is None:
            if input_mask is None:
                if replace:
                    if self._is_scalar:
                        raise TypeError(
                            "'replace' argument may not be True for Scalar (replace may only be "
                            "True when a mask is provided, and masks aren't allowed for Scalars)."
                        )
                    raise TypeError("'replace' argument may only be True if a mask is provided")
            elif self._is_scalar:
                raise TypeError("input_mask not allowed for Scalars")
            else:
                _check_mask(input_mask)
        elif self._is_scalar:
            raise TypeError("Mask not allowed for Scalars")
        elif input_mask is not None:
            raise TypeError("mask and input_mask arguments cannot both be given")
        else:
            _check_mask(mask)
        if accum_arg is not None:
            if accum is not None:
                raise TypeError("Got multiple values for argument 'accum'")
            accum = accum_arg
        if accum is not None:
            # Normalize accumulator
            accum = get_typed_op(accum, self.dtype)
            if accum.opclass == "Monoid":
                accum = accum.binaryop
            else:
                self._expect_op(accum, "BinaryOp", within="__call__", keyword_name="accum")
        return Updater(self, mask=mask, accum=accum, replace=replace, input_mask=input_mask)

    def __or__(self, other):
        if self._is_scalar:
            return NotImplemented
        from .infix import _ewise_infix_expr

        return _ewise_infix_expr(self, other, method="ewise_add", within="__or__")

    def __ror__(self, other):
        if self._is_scalar:
            return NotImplemented
        from .infix import _ewise_infix_expr

        return _ewise_infix_expr(other, self, method="ewise_add", within="__ror__")

    def __ior__(self, other):
        raise TypeError(
            f"Using __ior__ (e.g., x |= y) is not supported for type {type(self).__name__}."
            "  To create an ewise_add expression using infix notation, do e.g. `op(x | y)`."
        )

    def __and__(self, other):
        if self._is_scalar:
            return NotImplemented
        from .infix import _ewise_infix_expr

        return _ewise_infix_expr(self, other, method="ewise_mult", within="__and__")

    def __rand__(self, other):
        if self._is_scalar:
            return NotImplemented
        from .infix import _ewise_infix_expr

        return _ewise_infix_expr(self, other, method="ewise_mult", within="__rand__")

    def __iand__(self, other):
        raise TypeError(
            f"Using __iand__ (e.g., x &= y) is not supported for type {type(self).__name__}."
            "  To create an ewise_mult expression using infix notation, do e.g. `op(x & y)`."
        )

    def __matmul__(self, other):
        if self._is_scalar:
            return NotImplemented
        from .infix import _matmul_infix_expr

        return _matmul_infix_expr(self, other, within="__matmul__")

    def __rmatmul__(self, other):
        if self._is_scalar:
            return NotImplemented
        from .infix import _matmul_infix_expr

        return _matmul_infix_expr(other, self, within="__rmatmul__")

    def __imatmul__(self, other):
        raise TypeError(
            f"Using __imatmul__ (e.g., x @= y) is not supported for type {type(self).__name__}."
            "  To create an matmul expression using infix notation, do e.g. `semiring(x @ y)`."
        )

    def __eq__(self, other):
        raise TypeError(
            f"__eq__ not defined for objects of type {type(self)}.  Use `.isequal` method instead."
        )

    def __bool__(self):
        raise TypeError(
            f"__bool__ not defined for objects of type {type(self)}.  "
            "Perhaps use .nvals attribute instead."
        )

    def __lshift__(self, delayed):
        return self._update(delayed)

    def update(self, delayed):
        """
        Convenience function when no output arguments (mask, accum, replace) are used
        """
        return self._update(delayed)

    def _update(self, delayed, mask=None, accum=None, replace=False, input_mask=None):
        # TODO: check expected output type (now included in Expression object)
        if not isinstance(delayed, BaseExpression):
            if type(delayed) is AmbiguousAssignOrExtract:
                if delayed.resolved_indexes.is_single_element and self._is_scalar:
                    # Extract element (s << v[1])
                    if accum is not None:
                        raise TypeError(
                            "Scalar accumulation with extract element"
                            "--such as `s(accum=accum) << v[0]`--is not supported"
                        )
                    self.value = delayed.new(dtype=self.dtype, name="s_extract").value
                    return

                # Extract (C << A[rows, cols])
                if input_mask is not None:
                    if mask is not None:
                        raise TypeError("mask and input_mask arguments cannot both be given")
                    _check_mask(input_mask, output=delayed.parent)
                    mask = delayed._input_mask_to_mask(input_mask)
                    input_mask = None
                delayed = delayed._extract_delayed()
            elif type(delayed) is type(self):
                # Simple assignment (w << v)
                if self._is_scalar:
                    if accum is not None:
                        raise TypeError(
                            "Scalar update with accumulation--such as `s(accum=accum) << t`"
                            "--is not supported"
                        )
                    self.value = delayed.value
                    return

                delayed = delayed.apply(identity)
            elif self._is_scalar:
                if accum is not None:
                    raise TypeError(
                        "Scalar update with accumulation--such as `s(accum=accum) << t`"
                        "--is not supported"
                    )
                self.value = delayed
                return

            else:
<<<<<<< HEAD
=======
                from .infix import InfixExprBase
>>>>>>> 30af5a3b
                from .matrix import Matrix, MatrixExpression, TransposedMatrix

                if type(delayed) is TransposedMatrix and type(self) is Matrix:
                    # Transpose (C << A.T)
                    delayed = MatrixExpression(
                        "transpose",
                        "GrB_transpose",
                        [delayed],
                        expr_repr="{0}",
                        dtype=delayed.dtype,
                        nrows=delayed._nrows,
                        ncols=delayed._ncols,
                    )
                elif isinstance(delayed, InfixExprBase):
                    # w << (v & v)
                    delayed = delayed._to_expr()
                else:
                    from .scalar import Scalar

                    if type(delayed) is Scalar:
                        scalar = delayed
                    else:
                        try:
                            scalar = Scalar.from_value(delayed, name="")
                        except TypeError:
                            raise TypeError(
                                "Assignment value must be a valid expression type, not "
                                f"{type(delayed)}.\n\nValid expression types include "
                                f"{type(self).__name__}, {type(self).__name__}Expression, "
                                "AmbiguousAssignOrExtract, and scalars."
                            )
                    updater = self(mask=mask, accum=accum, replace=replace, input_mask=input_mask)
                    if type(self) is Matrix:
                        if mask is None:
                            raise TypeError(
                                "Warning: updating a Matrix with a scalar without a mask will "
                                "make the Matrix dense.  This may use a lot of memory and probably "
                                "isn't what you want.  Perhaps you meant:"
                                "\n\n    M(M.S) << s\n\n"
                                "If you do wish to make a dense matrix, then please be explicit:"
                                "\n\n    M[:, :] = s"
                            )
                        updater[:, :] = scalar
                    else:  # Vector
                        updater[:] = scalar
                    return

        if input_mask is not None:
            raise TypeError("`input_mask` argument may only be used for extract")
        # Normalize mask and separate out complement and structural flags
        if mask is None:
            complement = False
            structure = False
        else:
            _check_mask(mask, self)
            complement = mask.complement
            structure = mask.structure

        # Get descriptor based on flags
        desc = descriptor_lookup(
            transpose_first=delayed.at,
            transpose_second=delayed.bt,
            mask_complement=complement,
            mask_structure=structure,
            output_replace=replace,
        )
        if self._is_scalar:
            is_fake_scalar = delayed.method_name == "inner"
            if is_fake_scalar:
                from .vector import Vector

                fake_self = Vector.new(self.dtype, size=1)
                args = [fake_self, mask, accum]
                cfunc_name = delayed.cfunc_name
            else:
                args = [_Pointer(self), accum]
                cfunc_name = delayed.cfunc_name.format(output_dtype=self.dtype)
        else:
            args = [self, mask, accum]
            cfunc_name = delayed.cfunc_name
        if delayed.op is not None:
            args.append(delayed.op)
        args.extend(delayed.args)
        args.append(desc)
        # Make the GraphBLAS call
        call(cfunc_name, args)
        if self._is_scalar:
            if is_fake_scalar:
                self.value = fake_self[0].value
            self._is_empty = False

    @property
    def _name_html(self):
        """Treat characters after _ as subscript"""
        split = self.name.split("_", 1)
        if len(split) == 1:
            return self.name
        return f"{split[0]}<sub>{split[1]}</sub>"

    _expect_type = _expect_type
    _expect_op = _expect_op

    # Don't let non-scalars be coerced to numpy arrays
    def __array__(self, dtype=None):
        raise TypeError(
            f"{type(self).__name__} can't be directly converted to a numpy array; "
            f"perhaps use `{self.name}.to_values()` method instead."
        )


class BaseExpression:
    __slots__ = (
        "method_name",
        "cfunc_name",
        "args",
        "at",
        "bt",
        "op",
        "expr_repr",
        "dtype",
        "_value",
        "__weakref__",
    )
    output_type = None
    _is_scalar = False

    def __init__(
        self,
        method_name,
        cfunc_name,
        args,
        *,
        at=False,
        bt=False,
        op=None,
        dtype=None,
        expr_repr=None,
    ):
        self.method_name = method_name
        self.cfunc_name = cfunc_name
        self.args = args
        self.at = at
        self.bt = bt
        self.op = op
        if expr_repr is None:
            if len(args) == 1:
                expr_repr = "{0.name}.{method_name}({op})"
            elif len(args) == 2:
                expr_repr = "{0.name}.{method_name}({1.name}, op={op})"
            else:  # pragma: no cover
                raise ValueError(f"No default expr_repr for len(args) == {len(args)}")
        self.expr_repr = expr_repr
        if dtype is None:
            self.dtype = op.return_type
        else:
            self.dtype = dtype
        self._value = None

    def new(self, *, dtype=None, mask=None, name=None):
        output = self.construct_output(dtype=dtype, name=name)
        if mask is None:
            output.update(self)
        else:
            _check_mask(mask, output)
            output(mask=mask).update(self)
        return output

    dup = new

    def _format_expr(self):
        return self.expr_repr.format(*self.args, method_name=self.method_name, op=self.op)

    def _format_expr_html(self):
        expr_repr = self.expr_repr.replace(".name", "._name_html")
        return expr_repr.format(*self.args, method_name=self.method_name, op=self.op)

    _expect_type = _expect_type
    _expect_op = _expect_op<|MERGE_RESOLUTION|>--- conflicted
+++ resolved
@@ -1,33 +1,15 @@
 from contextvars import ContextVar
 
-<<<<<<< HEAD
-import numpy as np
-
-=======
->>>>>>> 30af5a3b
 from . import ffi
 from . import replace as replace_singleton
 from .descriptor import lookup as descriptor_lookup
 from .dtypes import lookup_dtype
 from .exceptions import check_status
-<<<<<<< HEAD
-from .expr import (
-    AmbiguousAssignOrExtract,
-    Updater,
-    _ewise_infix_expr,
-    _matmul_infix_expr,
-)
-from .mask import Mask
-from .operator import UNKNOWN_OPCLASS, find_opclass, get_typed_op
-from .unary import identity
-from .utils import _Pointer, libget
-=======
 from .expr import AmbiguousAssignOrExtract, Updater
 from .mask import Mask
 from .operator import UNKNOWN_OPCLASS, find_opclass, get_typed_op
 from .unary import identity
 from .utils import _Pointer, libget, output_type
->>>>>>> 30af5a3b
 
 NULL = ffi.NULL
 CData = ffi.CData
@@ -360,10 +342,7 @@
                 return
 
             else:
-<<<<<<< HEAD
-=======
                 from .infix import InfixExprBase
->>>>>>> 30af5a3b
                 from .matrix import Matrix, MatrixExpression, TransposedMatrix
 
                 if type(delayed) is TransposedMatrix and type(self) is Matrix:
