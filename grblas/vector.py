--- conflicted
+++ resolved
@@ -495,14 +495,10 @@
         from .matrix import Matrix, TransposedMatrix
 
         method_name = "ewise_union"
-<<<<<<< HEAD
-        other = self._expect_type(other, Vector, within=method_name, argname="other", op=op)
-        dtype = self.dtype if self.dtype._is_udt else None
-=======
         other = self._expect_type(
             other, (Vector, Matrix, TransposedMatrix), within=method_name, argname="other", op=op
         )
->>>>>>> d9e69214
+        dtype = self.dtype if self.dtype._is_udt else None
         if type(left_default) is not Scalar:
             try:
                 left = Scalar.from_value(
