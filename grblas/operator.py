--- conflicted
+++ resolved
@@ -410,11 +410,7 @@
 
 
 class ParameterizedBinaryOp(ParameterizedUdf):
-<<<<<<< HEAD
-    __slots__ = "func", "__signature__", "_monoid", "_cached_call", "commutes_to", "_is_udt"
-=======
-    __slots__ = "func", "__signature__", "_monoid", "_cached_call", "_commutes_to"
->>>>>>> 2d9a296a
+    __slots__ = "func", "__signature__", "_monoid", "_cached_call", "_commutes_to", "_is_udt"
 
     def __init__(self, name, func, *, anonymous=False, is_udt=False):
         self.func = func
@@ -1107,19 +1103,15 @@
 
 
 class BinaryOp(OpBase):
-<<<<<<< HEAD
     __slots__ = (
         "_monoid",
-        "commutes_to",
+        "_commutes_to",
         "_semiring_commutes_to",
         "_func",
         "is_positional",
         "_is_udt",
         "_numba_func",
     )
-=======
-    __slots__ = "_monoid", "_commutes_to", "_semiring_commutes_to", "_func", "is_positional"
->>>>>>> 2d9a296a
     _module = binary
     _modname = "binary"
     _typed_class = TypedBuiltinBinaryOp
