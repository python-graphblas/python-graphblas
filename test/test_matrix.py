--- conflicted
+++ resolved
@@ -74,20 +74,16 @@
         Matrix.from_values([0, 1, 1], [2, 1, 1], [True, True, True])
     with pytest.raises(IndexOutOfBound):
         # Specified ncols can't hold provided indexes
-<<<<<<< HEAD
-        Matrix.new_from_values([0, 1, 3], [1, 1, 2], [12.3, 12.4, 12.5], nrows=17, ncols=2)
+        Matrix.from_values([0, 1, 3], [1, 1, 2], [12.3, 12.4, 12.5], nrows=17, ncols=2)
     with pytest.raises(ValueError, match='No values provided. Unable to determine type'):
-        Matrix.new_from_values([], [], [])
+        Matrix.from_values([], [], [])
     with pytest.raises(ValueError, match='No values provided. Unable to determine type'):
-        Matrix.new_from_values([], [], [], nrows=3, ncols=4)
+        Matrix.from_values([], [], [], nrows=3, ncols=4)
     with pytest.raises(ValueError, match='Unable to infer'):
-        Matrix.new_from_values([], [], [], dtype=dtypes.INT64)
-    C4 = Matrix.new_from_values([], [], [],  nrows=3, ncols=4, dtype=dtypes.INT64)
-    C5 = Matrix.new_from_type(dtypes.INT64, nrows=3, ncols=4)
+        Matrix.from_values([], [], [], dtype=dtypes.INT64)
+    C4 = Matrix.from_values([], [], [],  nrows=3, ncols=4, dtype=dtypes.INT64)
+    C5 = Matrix.new(dtypes.INT64, nrows=3, ncols=4)
     assert C4.isequal(C5, check_dtype=True)
-=======
-        Matrix.from_values([0, 1, 3], [1, 1, 2], [12.3, 12.4, 12.5], nrows=17, ncols=2)
->>>>>>> 985fe2d2
 
 
 def test_clear(A):
