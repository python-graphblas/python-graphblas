--- conflicted
+++ resolved
@@ -301,19 +301,6 @@
           coveralls --service=github
       - name: codecov
         uses: codecov/codecov-action@v3
-<<<<<<< HEAD
-      - name: Pylint
-        if: matrix.slowtask == 'pylint'
-        run: |
-          # If this fails, read the report and try to improve the code.
-          # It's best (fastest) to run on a single file at a time: `pylint graphblas/some/file.py`.
-          # You can also run `pylint` locally via: `pre-commit run --all-files --hook-stage manual`.
-          # If you think we ought to always ignore a specific pylint code, you can add
-          # it to the `[tool.pylint.messages_control]` section in `pyproject.toml`.
-          # To ignore a pylint error for a single line, add `# pylint: disable=CODE`.
-          pylint --exit-zero graphblas/
-=======
->>>>>>> d067f795
       - name: Notebooks Execution check
         if: matrix.slowtask == 'notebooks'
         run: jupyter nbconvert --to notebook --execute notebooks/*ipynb
