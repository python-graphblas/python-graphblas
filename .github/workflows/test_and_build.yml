--- conflicted
+++ resolved
@@ -85,11 +85,7 @@
         shell: bash -l {0}
     strategy:
       # To "stress test" in CI, set `fail-fast` to `false` and perhaps add more items to `matrix.slowtask`
-<<<<<<< HEAD
-      fail-fast: false
-=======
       fail-fast: false  # Every service seems super-flaky right now...
->>>>>>> f89c72dc
       # The build matrix is [os]x[slowtask] and then randomly chooses [pyver] and [sourcetype].
       # This should ensure we'll have full code coverage (i.e., no chance of getting unlucky),
       # since we need to run all slow tests on Windows and non-Windoes OSes.
