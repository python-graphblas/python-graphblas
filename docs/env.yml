--- conflicted
+++ resolved
@@ -8,11 +8,7 @@
     # python-graphblas dependencies
     - donfig
     - numba
-<<<<<<< HEAD
-    - python-suitesparse-graphblas>=8.0.1.0
-=======
-    - python-suitesparse-graphblas>=7.4.0.0,<8
->>>>>>> 5e18a9c5
+    - python-suitesparse-graphblas>=7.4.0.0
     - pyyaml
     # extra dependencies
     - matplotlib
